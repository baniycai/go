// errorcheck

// Copyright 2017 The Go Authors. All rights reserved.
// Use of this source code is governed by a BSD-style
// license that can be found in the LICENSE file.

// Make sure redeclaration errors report correct position.

package p

// 1
var f byte

<<<<<<< HEAD
var f interface{} // ERROR "issue20415.go:12: previous declaration"
=======
var f interface{} // ERROR "previous declaration at issue20415.go:12|redefinition"
>>>>>>> 89b44b4e

func _(f int) {
}

// 2
var g byte

func _(g int) {
}

<<<<<<< HEAD
var g interface{} // ERROR "issue20415.go:20: previous declaration"
=======
var g interface{} // ERROR "previous declaration at issue20415.go:20|redefinition"
>>>>>>> 89b44b4e

// 3
func _(h int) {
}

var h byte

<<<<<<< HEAD
var h interface{} // ERROR "issue20415.go:31: previous declaration"
=======
var h interface{} // ERROR "previous declaration at issue20415.go:31|redefinition"
>>>>>>> 89b44b4e
<|MERGE_RESOLUTION|>--- conflicted
+++ resolved
@@ -11,11 +11,7 @@
 // 1
 var f byte
 
-<<<<<<< HEAD
-var f interface{} // ERROR "issue20415.go:12: previous declaration"
-=======
-var f interface{} // ERROR "previous declaration at issue20415.go:12|redefinition"
->>>>>>> 89b44b4e
+var f interface{} // ERROR "issue20415.go:12: previous declaration|redefinition"
 
 func _(f int) {
 }
@@ -26,11 +22,7 @@
 func _(g int) {
 }
 
-<<<<<<< HEAD
-var g interface{} // ERROR "issue20415.go:20: previous declaration"
-=======
-var g interface{} // ERROR "previous declaration at issue20415.go:20|redefinition"
->>>>>>> 89b44b4e
+var g interface{} // ERROR "issue20415.go:20: previous declaration|redefinition"
 
 // 3
 func _(h int) {
@@ -38,8 +30,4 @@
 
 var h byte
 
-<<<<<<< HEAD
-var h interface{} // ERROR "issue20415.go:31: previous declaration"
-=======
-var h interface{} // ERROR "previous declaration at issue20415.go:31|redefinition"
->>>>>>> 89b44b4e
+var h interface{} // ERROR "issue20415.go:31: previous declaration|redefinition"