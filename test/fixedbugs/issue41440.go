// errorcheck

// Copyright 2020 The Go Authors. All rights reserved.  Use of this
// source code is governed by a BSD-style license that can be found in
// the LICENSE file.

package p

func f(...int) {}

func g() {
	var x []int
<<<<<<< HEAD
	f(x, x...) // ERROR "have \(\[\]int, \.\.\.int\)|too many arguments in call to f"
=======
	f(x, x...) // ERROR "have \(\[\]int, \.\.\.int\)|too many arguments"
>>>>>>> 4e8f681e
}<|MERGE_RESOLUTION|>--- conflicted
+++ resolved
@@ -10,9 +10,5 @@
 
 func g() {
 	var x []int
-<<<<<<< HEAD
-	f(x, x...) // ERROR "have \(\[\]int, \.\.\.int\)|too many arguments in call to f"
-=======
 	f(x, x...) // ERROR "have \(\[\]int, \.\.\.int\)|too many arguments"
->>>>>>> 4e8f681e
 }