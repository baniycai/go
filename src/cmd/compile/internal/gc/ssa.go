// Copyright 2015 The Go Authors. All rights reserved.
// Use of this source code is governed by a BSD-style
// license that can be found in the LICENSE file.

package gc

import (
	"encoding/binary"
	"fmt"
	"go/constant"
	"html"
	"os"
	"path/filepath"
	"sort"

	"bufio"
	"bytes"
	"cmd/compile/internal/base"
	"cmd/compile/internal/ir"
	"cmd/compile/internal/ssa"
	"cmd/compile/internal/types"
	"cmd/internal/obj"
	"cmd/internal/obj/x86"
	"cmd/internal/objabi"
	"cmd/internal/src"
	"cmd/internal/sys"
)

var ssaConfig *ssa.Config
var ssaCaches []ssa.Cache

var ssaDump string     // early copy of $GOSSAFUNC; the func name to dump output for
var ssaDir string      // optional destination for ssa dump file
var ssaDumpStdout bool // whether to dump to stdout
var ssaDumpCFG string  // generate CFGs for these phases
const ssaDumpFile = "ssa.html"

// The max number of defers in a function using open-coded defers. We enforce this
// limit because the deferBits bitmask is currently a single byte (to minimize code size)
const maxOpenDefers = 8

// ssaDumpInlined holds all inlined functions when ssaDump contains a function name.
var ssaDumpInlined []*ir.Func

func initssaconfig() {
	types_ := ssa.NewTypes()

	if thearch.SoftFloat {
		softfloatInit()
	}

	// Generate a few pointer types that are uncommon in the frontend but common in the backend.
	// Caching is disabled in the backend, so generating these here avoids allocations.
	_ = types.NewPtr(types.Types[types.TINTER])                             // *interface{}
	_ = types.NewPtr(types.NewPtr(types.Types[types.TSTRING]))              // **string
	_ = types.NewPtr(types.NewSlice(types.Types[types.TINTER]))             // *[]interface{}
	_ = types.NewPtr(types.NewPtr(types.ByteType))                          // **byte
	_ = types.NewPtr(types.NewSlice(types.ByteType))                        // *[]byte
	_ = types.NewPtr(types.NewSlice(types.Types[types.TSTRING]))            // *[]string
	_ = types.NewPtr(types.NewPtr(types.NewPtr(types.Types[types.TUINT8]))) // ***uint8
	_ = types.NewPtr(types.Types[types.TINT16])                             // *int16
	_ = types.NewPtr(types.Types[types.TINT64])                             // *int64
	_ = types.NewPtr(types.ErrorType)                                       // *error
	types.NewPtrCacheEnabled = false
	ssaConfig = ssa.NewConfig(thearch.LinkArch.Name, *types_, base.Ctxt, base.Flag.N == 0)
	ssaConfig.SoftFloat = thearch.SoftFloat
	ssaConfig.Race = base.Flag.Race
	ssaCaches = make([]ssa.Cache, base.Flag.LowerC)

	// Set up some runtime functions we'll need to call.
	assertE2I = sysfunc("assertE2I")
	assertE2I2 = sysfunc("assertE2I2")
	assertI2I = sysfunc("assertI2I")
	assertI2I2 = sysfunc("assertI2I2")
	deferproc = sysfunc("deferproc")
	deferprocStack = sysfunc("deferprocStack")
	Deferreturn = sysfunc("deferreturn")
	Duffcopy = sysfunc("duffcopy")
	Duffzero = sysfunc("duffzero")
	gcWriteBarrier = sysfunc("gcWriteBarrier")
	goschedguarded = sysfunc("goschedguarded")
	growslice = sysfunc("growslice")
	msanread = sysfunc("msanread")
	msanwrite = sysfunc("msanwrite")
	msanmove = sysfunc("msanmove")
	newobject = sysfunc("newobject")
	newproc = sysfunc("newproc")
	panicdivide = sysfunc("panicdivide")
	panicdottypeE = sysfunc("panicdottypeE")
	panicdottypeI = sysfunc("panicdottypeI")
	panicnildottype = sysfunc("panicnildottype")
	panicoverflow = sysfunc("panicoverflow")
	panicshift = sysfunc("panicshift")
	raceread = sysfunc("raceread")
	racereadrange = sysfunc("racereadrange")
	racewrite = sysfunc("racewrite")
	racewriterange = sysfunc("racewriterange")
	x86HasPOPCNT = sysvar("x86HasPOPCNT")       // bool
	x86HasSSE41 = sysvar("x86HasSSE41")         // bool
	x86HasFMA = sysvar("x86HasFMA")             // bool
	armHasVFPv4 = sysvar("armHasVFPv4")         // bool
	arm64HasATOMICS = sysvar("arm64HasATOMICS") // bool
	typedmemclr = sysfunc("typedmemclr")
	typedmemmove = sysfunc("typedmemmove")
	Udiv = sysvar("udiv")                 // asm func with special ABI
	writeBarrier = sysvar("writeBarrier") // struct { bool; ... }
	zerobaseSym = sysvar("zerobase")

	// asm funcs with special ABI
	if thearch.LinkArch.Name == "amd64" {
		GCWriteBarrierReg = map[int16]*obj.LSym{
			x86.REG_AX: sysfunc("gcWriteBarrier"),
			x86.REG_CX: sysfunc("gcWriteBarrierCX"),
			x86.REG_DX: sysfunc("gcWriteBarrierDX"),
			x86.REG_BX: sysfunc("gcWriteBarrierBX"),
			x86.REG_BP: sysfunc("gcWriteBarrierBP"),
			x86.REG_SI: sysfunc("gcWriteBarrierSI"),
			x86.REG_R8: sysfunc("gcWriteBarrierR8"),
			x86.REG_R9: sysfunc("gcWriteBarrierR9"),
		}
	}

	if thearch.LinkArch.Family == sys.Wasm {
		BoundsCheckFunc[ssa.BoundsIndex] = sysfunc("goPanicIndex")
		BoundsCheckFunc[ssa.BoundsIndexU] = sysfunc("goPanicIndexU")
		BoundsCheckFunc[ssa.BoundsSliceAlen] = sysfunc("goPanicSliceAlen")
		BoundsCheckFunc[ssa.BoundsSliceAlenU] = sysfunc("goPanicSliceAlenU")
		BoundsCheckFunc[ssa.BoundsSliceAcap] = sysfunc("goPanicSliceAcap")
		BoundsCheckFunc[ssa.BoundsSliceAcapU] = sysfunc("goPanicSliceAcapU")
		BoundsCheckFunc[ssa.BoundsSliceB] = sysfunc("goPanicSliceB")
		BoundsCheckFunc[ssa.BoundsSliceBU] = sysfunc("goPanicSliceBU")
		BoundsCheckFunc[ssa.BoundsSlice3Alen] = sysfunc("goPanicSlice3Alen")
		BoundsCheckFunc[ssa.BoundsSlice3AlenU] = sysfunc("goPanicSlice3AlenU")
		BoundsCheckFunc[ssa.BoundsSlice3Acap] = sysfunc("goPanicSlice3Acap")
		BoundsCheckFunc[ssa.BoundsSlice3AcapU] = sysfunc("goPanicSlice3AcapU")
		BoundsCheckFunc[ssa.BoundsSlice3B] = sysfunc("goPanicSlice3B")
		BoundsCheckFunc[ssa.BoundsSlice3BU] = sysfunc("goPanicSlice3BU")
		BoundsCheckFunc[ssa.BoundsSlice3C] = sysfunc("goPanicSlice3C")
		BoundsCheckFunc[ssa.BoundsSlice3CU] = sysfunc("goPanicSlice3CU")
	} else {
		BoundsCheckFunc[ssa.BoundsIndex] = sysfunc("panicIndex")
		BoundsCheckFunc[ssa.BoundsIndexU] = sysfunc("panicIndexU")
		BoundsCheckFunc[ssa.BoundsSliceAlen] = sysfunc("panicSliceAlen")
		BoundsCheckFunc[ssa.BoundsSliceAlenU] = sysfunc("panicSliceAlenU")
		BoundsCheckFunc[ssa.BoundsSliceAcap] = sysfunc("panicSliceAcap")
		BoundsCheckFunc[ssa.BoundsSliceAcapU] = sysfunc("panicSliceAcapU")
		BoundsCheckFunc[ssa.BoundsSliceB] = sysfunc("panicSliceB")
		BoundsCheckFunc[ssa.BoundsSliceBU] = sysfunc("panicSliceBU")
		BoundsCheckFunc[ssa.BoundsSlice3Alen] = sysfunc("panicSlice3Alen")
		BoundsCheckFunc[ssa.BoundsSlice3AlenU] = sysfunc("panicSlice3AlenU")
		BoundsCheckFunc[ssa.BoundsSlice3Acap] = sysfunc("panicSlice3Acap")
		BoundsCheckFunc[ssa.BoundsSlice3AcapU] = sysfunc("panicSlice3AcapU")
		BoundsCheckFunc[ssa.BoundsSlice3B] = sysfunc("panicSlice3B")
		BoundsCheckFunc[ssa.BoundsSlice3BU] = sysfunc("panicSlice3BU")
		BoundsCheckFunc[ssa.BoundsSlice3C] = sysfunc("panicSlice3C")
		BoundsCheckFunc[ssa.BoundsSlice3CU] = sysfunc("panicSlice3CU")
	}
	if thearch.LinkArch.PtrSize == 4 {
		ExtendCheckFunc[ssa.BoundsIndex] = sysvar("panicExtendIndex")
		ExtendCheckFunc[ssa.BoundsIndexU] = sysvar("panicExtendIndexU")
		ExtendCheckFunc[ssa.BoundsSliceAlen] = sysvar("panicExtendSliceAlen")
		ExtendCheckFunc[ssa.BoundsSliceAlenU] = sysvar("panicExtendSliceAlenU")
		ExtendCheckFunc[ssa.BoundsSliceAcap] = sysvar("panicExtendSliceAcap")
		ExtendCheckFunc[ssa.BoundsSliceAcapU] = sysvar("panicExtendSliceAcapU")
		ExtendCheckFunc[ssa.BoundsSliceB] = sysvar("panicExtendSliceB")
		ExtendCheckFunc[ssa.BoundsSliceBU] = sysvar("panicExtendSliceBU")
		ExtendCheckFunc[ssa.BoundsSlice3Alen] = sysvar("panicExtendSlice3Alen")
		ExtendCheckFunc[ssa.BoundsSlice3AlenU] = sysvar("panicExtendSlice3AlenU")
		ExtendCheckFunc[ssa.BoundsSlice3Acap] = sysvar("panicExtendSlice3Acap")
		ExtendCheckFunc[ssa.BoundsSlice3AcapU] = sysvar("panicExtendSlice3AcapU")
		ExtendCheckFunc[ssa.BoundsSlice3B] = sysvar("panicExtendSlice3B")
		ExtendCheckFunc[ssa.BoundsSlice3BU] = sysvar("panicExtendSlice3BU")
		ExtendCheckFunc[ssa.BoundsSlice3C] = sysvar("panicExtendSlice3C")
		ExtendCheckFunc[ssa.BoundsSlice3CU] = sysvar("panicExtendSlice3CU")
	}

	// Wasm (all asm funcs with special ABIs)
	WasmMove = sysvar("wasmMove")
	WasmZero = sysvar("wasmZero")
	WasmDiv = sysvar("wasmDiv")
	WasmTruncS = sysvar("wasmTruncS")
	WasmTruncU = sysvar("wasmTruncU")
	SigPanic = sysfunc("sigpanic")
}

// getParam returns the Field of ith param of node n (which is a
// function/method/interface call), where the receiver of a method call is
// considered as the 0th parameter. This does not include the receiver of an
// interface call.
func getParam(n ir.Node, i int) *types.Field {
	t := n.Left().Type()
	if n.Op() == ir.OCALLMETH {
		if i == 0 {
			return t.Recv()
		}
		return t.Params().Field(i - 1)
	}
	return t.Params().Field(i)
}

// dvarint writes a varint v to the funcdata in symbol x and returns the new offset
func dvarint(x *obj.LSym, off int, v int64) int {
	if v < 0 || v > 1e9 {
		panic(fmt.Sprintf("dvarint: bad offset for funcdata - %v", v))
	}
	if v < 1<<7 {
		return duint8(x, off, uint8(v))
	}
	off = duint8(x, off, uint8((v&127)|128))
	if v < 1<<14 {
		return duint8(x, off, uint8(v>>7))
	}
	off = duint8(x, off, uint8(((v>>7)&127)|128))
	if v < 1<<21 {
		return duint8(x, off, uint8(v>>14))
	}
	off = duint8(x, off, uint8(((v>>14)&127)|128))
	if v < 1<<28 {
		return duint8(x, off, uint8(v>>21))
	}
	off = duint8(x, off, uint8(((v>>21)&127)|128))
	return duint8(x, off, uint8(v>>28))
}

// emitOpenDeferInfo emits FUNCDATA information about the defers in a function
// that is using open-coded defers.  This funcdata is used to determine the active
// defers in a function and execute those defers during panic processing.
//
// The funcdata is all encoded in varints (since values will almost always be less than
// 128, but stack offsets could potentially be up to 2Gbyte). All "locations" (offsets)
// for stack variables are specified as the number of bytes below varp (pointer to the
// top of the local variables) for their starting address. The format is:
//
//  - Max total argument size among all the defers
//  - Offset of the deferBits variable
//  - Number of defers in the function
//  - Information about each defer call, in reverse order of appearance in the function:
//    - Total argument size of the call
//    - Offset of the closure value to call
//    - Number of arguments (including interface receiver or method receiver as first arg)
//    - Information about each argument
//      - Offset of the stored defer argument in this function's frame
//      - Size of the argument
//      - Offset of where argument should be placed in the args frame when making call
func (s *state) emitOpenDeferInfo() {
	x := base.Ctxt.Lookup(s.curfn.LSym.Name + ".opendefer")
	s.curfn.LSym.Func().OpenCodedDeferInfo = x
	off := 0

	// Compute maxargsize (max size of arguments for all defers)
	// first, so we can output it first to the funcdata
	var maxargsize int64
	for i := len(s.openDefers) - 1; i >= 0; i-- {
		r := s.openDefers[i]
		argsize := r.n.Left().Type().ArgWidth()
		if argsize > maxargsize {
			maxargsize = argsize
		}
	}
	off = dvarint(x, off, maxargsize)
	off = dvarint(x, off, -s.deferBitsTemp.Offset())
	off = dvarint(x, off, int64(len(s.openDefers)))

	// Write in reverse-order, for ease of running in that order at runtime
	for i := len(s.openDefers) - 1; i >= 0; i-- {
		r := s.openDefers[i]
		off = dvarint(x, off, r.n.Left().Type().ArgWidth())
		off = dvarint(x, off, -r.closureNode.Offset())
		numArgs := len(r.argNodes)
		if r.rcvrNode != nil {
			// If there's an interface receiver, treat/place it as the first
			// arg. (If there is a method receiver, it's already included as
			// first arg in r.argNodes.)
			numArgs++
		}
		off = dvarint(x, off, int64(numArgs))
		if r.rcvrNode != nil {
			off = dvarint(x, off, -r.rcvrNode.Offset())
			off = dvarint(x, off, s.config.PtrSize)
			off = dvarint(x, off, 0)
		}
		for j, arg := range r.argNodes {
			f := getParam(r.n, j)
			off = dvarint(x, off, -arg.Offset())
			off = dvarint(x, off, f.Type.Size())
			off = dvarint(x, off, f.Offset)
		}
	}
}

// buildssa builds an SSA function for fn.
// worker indicates which of the backend workers is doing the processing.
func buildssa(fn *ir.Func, worker int) *ssa.Func {
	name := ir.FuncName(fn)
	printssa := false
	if ssaDump != "" { // match either a simple name e.g. "(*Reader).Reset", or a package.name e.g. "compress/gzip.(*Reader).Reset"
		printssa = name == ssaDump || base.Ctxt.Pkgpath+"."+name == ssaDump
	}
	var astBuf *bytes.Buffer
	if printssa {
		astBuf = &bytes.Buffer{}
		ir.FDumpList(astBuf, "buildssa-enter", fn.Enter)
		ir.FDumpList(astBuf, "buildssa-body", fn.Body())
		ir.FDumpList(astBuf, "buildssa-exit", fn.Exit)
		if ssaDumpStdout {
			fmt.Println("generating SSA for", name)
			fmt.Print(astBuf.String())
		}
	}

	var s state
	s.pushLine(fn.Pos())
	defer s.popLine()

	s.hasdefer = fn.HasDefer()
	if fn.Pragma&ir.CgoUnsafeArgs != 0 {
		s.cgoUnsafeArgs = true
	}

	fe := ssafn{
		curfn: fn,
		log:   printssa && ssaDumpStdout,
	}
	s.curfn = fn

	s.f = ssa.NewFunc(&fe)
	s.config = ssaConfig
	s.f.Type = fn.Type()
	s.f.Config = ssaConfig
	s.f.Cache = &ssaCaches[worker]
	s.f.Cache.Reset()
	s.f.Name = name
	s.f.DebugTest = s.f.DebugHashMatch("GOSSAHASH")
	s.f.PrintOrHtmlSSA = printssa
	if fn.Pragma&ir.Nosplit != 0 {
		s.f.NoSplit = true
	}
	s.panics = map[funcLine]*ssa.Block{}
	s.softFloat = s.config.SoftFloat

	// Allocate starting block
	s.f.Entry = s.f.NewBlock(ssa.BlockPlain)
	s.f.Entry.Pos = fn.Pos()

	if printssa {
		ssaDF := ssaDumpFile
		if ssaDir != "" {
			ssaDF = filepath.Join(ssaDir, base.Ctxt.Pkgpath+"."+name+".html")
			ssaD := filepath.Dir(ssaDF)
			os.MkdirAll(ssaD, 0755)
		}
		s.f.HTMLWriter = ssa.NewHTMLWriter(ssaDF, s.f, ssaDumpCFG)
		// TODO: generate and print a mapping from nodes to values and blocks
		dumpSourcesColumn(s.f.HTMLWriter, fn)
		s.f.HTMLWriter.WriteAST("AST", astBuf)
	}

	// Allocate starting values
	s.labels = map[string]*ssaLabel{}
	s.fwdVars = map[ir.Node]*ssa.Value{}
	s.startmem = s.entryNewValue0(ssa.OpInitMem, types.TypeMem)

	s.hasOpenDefers = base.Flag.N == 0 && s.hasdefer && !s.curfn.OpenCodedDeferDisallowed()
	switch {
	case s.hasOpenDefers && (base.Ctxt.Flag_shared || base.Ctxt.Flag_dynlink) && thearch.LinkArch.Name == "386":
		// Don't support open-coded defers for 386 ONLY when using shared
		// libraries, because there is extra code (added by rewriteToUseGot())
		// preceding the deferreturn/ret code that is generated by gencallret()
		// that we don't track correctly.
		s.hasOpenDefers = false
	}
	if s.hasOpenDefers && s.curfn.Exit.Len() > 0 {
		// Skip doing open defers if there is any extra exit code (likely
		// copying heap-allocated return values or race detection), since
		// we will not generate that code in the case of the extra
		// deferreturn/ret segment.
		s.hasOpenDefers = false
	}
	if s.hasOpenDefers &&
		s.curfn.NumReturns*s.curfn.NumDefers > 15 {
		// Since we are generating defer calls at every exit for
		// open-coded defers, skip doing open-coded defers if there are
		// too many returns (especially if there are multiple defers).
		// Open-coded defers are most important for improving performance
		// for smaller functions (which don't have many returns).
		s.hasOpenDefers = false
	}

	s.sp = s.entryNewValue0(ssa.OpSP, types.Types[types.TUINTPTR]) // TODO: use generic pointer type (unsafe.Pointer?) instead
	s.sb = s.entryNewValue0(ssa.OpSB, types.Types[types.TUINTPTR])

	s.startBlock(s.f.Entry)
	s.vars[memVar] = s.startmem
	if s.hasOpenDefers {
		// Create the deferBits variable and stack slot.  deferBits is a
		// bitmask showing which of the open-coded defers in this function
		// have been activated.
		deferBitsTemp := tempAt(src.NoXPos, s.curfn, types.Types[types.TUINT8])
		s.deferBitsTemp = deferBitsTemp
		// For this value, AuxInt is initialized to zero by default
		startDeferBits := s.entryNewValue0(ssa.OpConst8, types.Types[types.TUINT8])
		s.vars[deferBitsVar] = startDeferBits
		s.deferBitsAddr = s.addr(deferBitsTemp)
		s.store(types.Types[types.TUINT8], s.deferBitsAddr, startDeferBits)
		// Make sure that the deferBits stack slot is kept alive (for use
		// by panics) and stores to deferBits are not eliminated, even if
		// all checking code on deferBits in the function exit can be
		// eliminated, because the defer statements were all
		// unconditional.
		s.vars[memVar] = s.newValue1Apos(ssa.OpVarLive, types.TypeMem, deferBitsTemp, s.mem(), false)
	}

	// Generate addresses of local declarations
	s.decladdrs = map[*ir.Name]*ssa.Value{}
	var args []ssa.Param
	var results []ssa.Param
	for _, n := range fn.Dcl {
		switch n.Class() {
		case ir.PPARAM:
			s.decladdrs[n] = s.entryNewValue2A(ssa.OpLocalAddr, types.NewPtr(n.Type()), n, s.sp, s.startmem)
			args = append(args, ssa.Param{Type: n.Type(), Offset: int32(n.Offset())})
		case ir.PPARAMOUT:
			s.decladdrs[n] = s.entryNewValue2A(ssa.OpLocalAddr, types.NewPtr(n.Type()), n, s.sp, s.startmem)
			results = append(results, ssa.Param{Type: n.Type(), Offset: int32(n.Offset())})
			if s.canSSA(n) {
				// Save ssa-able PPARAMOUT variables so we can
				// store them back to the stack at the end of
				// the function.
				s.returns = append(s.returns, n)
			}
		case ir.PAUTO:
			// processed at each use, to prevent Addr coming
			// before the decl.
		case ir.PAUTOHEAP:
			// moved to heap - already handled by frontend
		case ir.PFUNC:
			// local function - already handled by frontend
		default:
			s.Fatalf("local variable with class %v unimplemented", n.Class())
		}
	}

	// Populate SSAable arguments.
	for _, n := range fn.Dcl {
		if n.Class() == ir.PPARAM && s.canSSA(n) {
			v := s.newValue0A(ssa.OpArg, n.Type(), n)
			s.vars[n] = v
			s.addNamedValue(n, v) // This helps with debugging information, not needed for compilation itself.
		}
	}

	// Convert the AST-based IR to the SSA-based IR
	s.stmtList(fn.Enter)
	s.stmtList(fn.Body())

	// fallthrough to exit
	if s.curBlock != nil {
		s.pushLine(fn.Endlineno)
		s.exit()
		s.popLine()
	}

	for _, b := range s.f.Blocks {
		if b.Pos != src.NoXPos {
			s.updateUnsetPredPos(b)
		}
	}

	s.insertPhis()

	// Main call to ssa package to compile function
	ssa.Compile(s.f)

	if s.hasOpenDefers {
		s.emitOpenDeferInfo()
	}

	return s.f
}

func dumpSourcesColumn(writer *ssa.HTMLWriter, fn *ir.Func) {
	// Read sources of target function fn.
	fname := base.Ctxt.PosTable.Pos(fn.Pos()).Filename()
	targetFn, err := readFuncLines(fname, fn.Pos().Line(), fn.Endlineno.Line())
	if err != nil {
		writer.Logf("cannot read sources for function %v: %v", fn, err)
	}

	// Read sources of inlined functions.
	var inlFns []*ssa.FuncLines
	for _, fi := range ssaDumpInlined {
		elno := fi.Endlineno
		fname := base.Ctxt.PosTable.Pos(fi.Pos()).Filename()
		fnLines, err := readFuncLines(fname, fi.Pos().Line(), elno.Line())
		if err != nil {
			writer.Logf("cannot read sources for inlined function %v: %v", fi, err)
			continue
		}
		inlFns = append(inlFns, fnLines)
	}

	sort.Sort(ssa.ByTopo(inlFns))
	if targetFn != nil {
		inlFns = append([]*ssa.FuncLines{targetFn}, inlFns...)
	}

	writer.WriteSources("sources", inlFns)
}

func readFuncLines(file string, start, end uint) (*ssa.FuncLines, error) {
	f, err := os.Open(os.ExpandEnv(file))
	if err != nil {
		return nil, err
	}
	defer f.Close()
	var lines []string
	ln := uint(1)
	scanner := bufio.NewScanner(f)
	for scanner.Scan() && ln <= end {
		if ln >= start {
			lines = append(lines, scanner.Text())
		}
		ln++
	}
	return &ssa.FuncLines{Filename: file, StartLineno: start, Lines: lines}, nil
}

// updateUnsetPredPos propagates the earliest-value position information for b
// towards all of b's predecessors that need a position, and recurs on that
// predecessor if its position is updated. B should have a non-empty position.
func (s *state) updateUnsetPredPos(b *ssa.Block) {
	if b.Pos == src.NoXPos {
		s.Fatalf("Block %s should have a position", b)
	}
	bestPos := src.NoXPos
	for _, e := range b.Preds {
		p := e.Block()
		if !p.LackingPos() {
			continue
		}
		if bestPos == src.NoXPos {
			bestPos = b.Pos
			for _, v := range b.Values {
				if v.LackingPos() {
					continue
				}
				if v.Pos != src.NoXPos {
					// Assume values are still in roughly textual order;
					// TODO: could also seek minimum position?
					bestPos = v.Pos
					break
				}
			}
		}
		p.Pos = bestPos
		s.updateUnsetPredPos(p) // We do not expect long chains of these, thus recursion is okay.
	}
}

// Information about each open-coded defer.
type openDeferInfo struct {
	// The ODEFER node representing the function call of the defer
	n ir.Node
	// If defer call is closure call, the address of the argtmp where the
	// closure is stored.
	closure *ssa.Value
	// The node representing the argtmp where the closure is stored - used for
	// function, method, or interface call, to store a closure that panic
	// processing can use for this defer.
	closureNode ir.Node
	// If defer call is interface call, the address of the argtmp where the
	// receiver is stored
	rcvr *ssa.Value
	// The node representing the argtmp where the receiver is stored
	rcvrNode ir.Node
	// The addresses of the argtmps where the evaluated arguments of the defer
	// function call are stored.
	argVals []*ssa.Value
	// The nodes representing the argtmps where the args of the defer are stored
	argNodes []*ir.Name
}

type state struct {
	// configuration (arch) information
	config *ssa.Config

	// function we're building
	f *ssa.Func

	// Node for function
	curfn *ir.Func

	// labels in f
	labels map[string]*ssaLabel

	// unlabeled break and continue statement tracking
	breakTo    *ssa.Block // current target for plain break statement
	continueTo *ssa.Block // current target for plain continue statement

	// current location where we're interpreting the AST
	curBlock *ssa.Block

	// variable assignments in the current block (map from variable symbol to ssa value)
	// *Node is the unique identifier (an ONAME Node) for the variable.
	// TODO: keep a single varnum map, then make all of these maps slices instead?
	vars map[ir.Node]*ssa.Value

	// fwdVars are variables that are used before they are defined in the current block.
	// This map exists just to coalesce multiple references into a single FwdRef op.
	// *Node is the unique identifier (an ONAME Node) for the variable.
	fwdVars map[ir.Node]*ssa.Value

	// all defined variables at the end of each block. Indexed by block ID.
	defvars []map[ir.Node]*ssa.Value

	// addresses of PPARAM and PPARAMOUT variables.
	decladdrs map[*ir.Name]*ssa.Value

	// starting values. Memory, stack pointer, and globals pointer
	startmem *ssa.Value
	sp       *ssa.Value
	sb       *ssa.Value
	// value representing address of where deferBits autotmp is stored
	deferBitsAddr *ssa.Value
	deferBitsTemp ir.Node

	// line number stack. The current line number is top of stack
	line []src.XPos
	// the last line number processed; it may have been popped
	lastPos src.XPos

	// list of panic calls by function name and line number.
	// Used to deduplicate panic calls.
	panics map[funcLine]*ssa.Block

	// list of PPARAMOUT (return) variables.
	returns []*ir.Name

	cgoUnsafeArgs bool
	hasdefer      bool // whether the function contains a defer statement
	softFloat     bool
	hasOpenDefers bool // whether we are doing open-coded defers

	// If doing open-coded defers, list of info about the defer calls in
	// scanning order. Hence, at exit we should run these defers in reverse
	// order of this list
	openDefers []*openDeferInfo
	// For open-coded defers, this is the beginning and end blocks of the last
	// defer exit code that we have generated so far. We use these to share
	// code between exits if the shareDeferExits option (disabled by default)
	// is on.
	lastDeferExit       *ssa.Block // Entry block of last defer exit code we generated
	lastDeferFinalBlock *ssa.Block // Final block of last defer exit code we generated
	lastDeferCount      int        // Number of defers encountered at that point

	prevCall *ssa.Value // the previous call; use this to tie results to the call op.
}

type funcLine struct {
	f    *obj.LSym
	base *src.PosBase
	line uint
}

type ssaLabel struct {
	target         *ssa.Block // block identified by this label
	breakTarget    *ssa.Block // block to break to in control flow node identified by this label
	continueTarget *ssa.Block // block to continue to in control flow node identified by this label
}

// label returns the label associated with sym, creating it if necessary.
func (s *state) label(sym *types.Sym) *ssaLabel {
	lab := s.labels[sym.Name]
	if lab == nil {
		lab = new(ssaLabel)
		s.labels[sym.Name] = lab
	}
	return lab
}

func (s *state) Logf(msg string, args ...interface{}) { s.f.Logf(msg, args...) }
func (s *state) Log() bool                            { return s.f.Log() }
func (s *state) Fatalf(msg string, args ...interface{}) {
	s.f.Frontend().Fatalf(s.peekPos(), msg, args...)
}
func (s *state) Warnl(pos src.XPos, msg string, args ...interface{}) { s.f.Warnl(pos, msg, args...) }
func (s *state) Debug_checknil() bool                                { return s.f.Frontend().Debug_checknil() }

func ssaMarker(name string) *ir.Name {
	return NewName(&types.Sym{Name: name})
}

var (
	// marker node for the memory variable
	memVar = ssaMarker("mem")

	// marker nodes for temporary variables
	ptrVar       = ssaMarker("ptr")
	lenVar       = ssaMarker("len")
	newlenVar    = ssaMarker("newlen")
	capVar       = ssaMarker("cap")
	typVar       = ssaMarker("typ")
	okVar        = ssaMarker("ok")
	deferBitsVar = ssaMarker("deferBits")
)

// startBlock sets the current block we're generating code in to b.
func (s *state) startBlock(b *ssa.Block) {
	if s.curBlock != nil {
		s.Fatalf("starting block %v when block %v has not ended", b, s.curBlock)
	}
	s.curBlock = b
	s.vars = map[ir.Node]*ssa.Value{}
	for n := range s.fwdVars {
		delete(s.fwdVars, n)
	}
}

// endBlock marks the end of generating code for the current block.
// Returns the (former) current block. Returns nil if there is no current
// block, i.e. if no code flows to the current execution point.
func (s *state) endBlock() *ssa.Block {
	b := s.curBlock
	if b == nil {
		return nil
	}
	for len(s.defvars) <= int(b.ID) {
		s.defvars = append(s.defvars, nil)
	}
	s.defvars[b.ID] = s.vars
	s.curBlock = nil
	s.vars = nil
	if b.LackingPos() {
		// Empty plain blocks get the line of their successor (handled after all blocks created),
		// except for increment blocks in For statements (handled in ssa conversion of OFOR),
		// and for blocks ending in GOTO/BREAK/CONTINUE.
		b.Pos = src.NoXPos
	} else {
		b.Pos = s.lastPos
	}
	return b
}

// pushLine pushes a line number on the line number stack.
func (s *state) pushLine(line src.XPos) {
	if !line.IsKnown() {
		// the frontend may emit node with line number missing,
		// use the parent line number in this case.
		line = s.peekPos()
		if base.Flag.K != 0 {
			base.Warn("buildssa: unknown position (line 0)")
		}
	} else {
		s.lastPos = line
	}

	s.line = append(s.line, line)
}

// popLine pops the top of the line number stack.
func (s *state) popLine() {
	s.line = s.line[:len(s.line)-1]
}

// peekPos peeks the top of the line number stack.
func (s *state) peekPos() src.XPos {
	return s.line[len(s.line)-1]
}

// newValue0 adds a new value with no arguments to the current block.
func (s *state) newValue0(op ssa.Op, t *types.Type) *ssa.Value {
	return s.curBlock.NewValue0(s.peekPos(), op, t)
}

// newValue0A adds a new value with no arguments and an aux value to the current block.
func (s *state) newValue0A(op ssa.Op, t *types.Type, aux ssa.Aux) *ssa.Value {
	return s.curBlock.NewValue0A(s.peekPos(), op, t, aux)
}

// newValue0I adds a new value with no arguments and an auxint value to the current block.
func (s *state) newValue0I(op ssa.Op, t *types.Type, auxint int64) *ssa.Value {
	return s.curBlock.NewValue0I(s.peekPos(), op, t, auxint)
}

// newValue1 adds a new value with one argument to the current block.
func (s *state) newValue1(op ssa.Op, t *types.Type, arg *ssa.Value) *ssa.Value {
	return s.curBlock.NewValue1(s.peekPos(), op, t, arg)
}

// newValue1A adds a new value with one argument and an aux value to the current block.
func (s *state) newValue1A(op ssa.Op, t *types.Type, aux ssa.Aux, arg *ssa.Value) *ssa.Value {
	return s.curBlock.NewValue1A(s.peekPos(), op, t, aux, arg)
}

// newValue1Apos adds a new value with one argument and an aux value to the current block.
// isStmt determines whether the created values may be a statement or not
// (i.e., false means never, yes means maybe).
func (s *state) newValue1Apos(op ssa.Op, t *types.Type, aux ssa.Aux, arg *ssa.Value, isStmt bool) *ssa.Value {
	if isStmt {
		return s.curBlock.NewValue1A(s.peekPos(), op, t, aux, arg)
	}
	return s.curBlock.NewValue1A(s.peekPos().WithNotStmt(), op, t, aux, arg)
}

// newValue1I adds a new value with one argument and an auxint value to the current block.
func (s *state) newValue1I(op ssa.Op, t *types.Type, aux int64, arg *ssa.Value) *ssa.Value {
	return s.curBlock.NewValue1I(s.peekPos(), op, t, aux, arg)
}

// newValue2 adds a new value with two arguments to the current block.
func (s *state) newValue2(op ssa.Op, t *types.Type, arg0, arg1 *ssa.Value) *ssa.Value {
	return s.curBlock.NewValue2(s.peekPos(), op, t, arg0, arg1)
}

// newValue2A adds a new value with two arguments and an aux value to the current block.
func (s *state) newValue2A(op ssa.Op, t *types.Type, aux ssa.Aux, arg0, arg1 *ssa.Value) *ssa.Value {
	return s.curBlock.NewValue2A(s.peekPos(), op, t, aux, arg0, arg1)
}

// newValue2Apos adds a new value with two arguments and an aux value to the current block.
// isStmt determines whether the created values may be a statement or not
// (i.e., false means never, yes means maybe).
func (s *state) newValue2Apos(op ssa.Op, t *types.Type, aux ssa.Aux, arg0, arg1 *ssa.Value, isStmt bool) *ssa.Value {
	if isStmt {
		return s.curBlock.NewValue2A(s.peekPos(), op, t, aux, arg0, arg1)
	}
	return s.curBlock.NewValue2A(s.peekPos().WithNotStmt(), op, t, aux, arg0, arg1)
}

// newValue2I adds a new value with two arguments and an auxint value to the current block.
func (s *state) newValue2I(op ssa.Op, t *types.Type, aux int64, arg0, arg1 *ssa.Value) *ssa.Value {
	return s.curBlock.NewValue2I(s.peekPos(), op, t, aux, arg0, arg1)
}

// newValue3 adds a new value with three arguments to the current block.
func (s *state) newValue3(op ssa.Op, t *types.Type, arg0, arg1, arg2 *ssa.Value) *ssa.Value {
	return s.curBlock.NewValue3(s.peekPos(), op, t, arg0, arg1, arg2)
}

// newValue3I adds a new value with three arguments and an auxint value to the current block.
func (s *state) newValue3I(op ssa.Op, t *types.Type, aux int64, arg0, arg1, arg2 *ssa.Value) *ssa.Value {
	return s.curBlock.NewValue3I(s.peekPos(), op, t, aux, arg0, arg1, arg2)
}

// newValue3A adds a new value with three arguments and an aux value to the current block.
func (s *state) newValue3A(op ssa.Op, t *types.Type, aux ssa.Aux, arg0, arg1, arg2 *ssa.Value) *ssa.Value {
	return s.curBlock.NewValue3A(s.peekPos(), op, t, aux, arg0, arg1, arg2)
}

// newValue3Apos adds a new value with three arguments and an aux value to the current block.
// isStmt determines whether the created values may be a statement or not
// (i.e., false means never, yes means maybe).
func (s *state) newValue3Apos(op ssa.Op, t *types.Type, aux ssa.Aux, arg0, arg1, arg2 *ssa.Value, isStmt bool) *ssa.Value {
	if isStmt {
		return s.curBlock.NewValue3A(s.peekPos(), op, t, aux, arg0, arg1, arg2)
	}
	return s.curBlock.NewValue3A(s.peekPos().WithNotStmt(), op, t, aux, arg0, arg1, arg2)
}

// newValue4 adds a new value with four arguments to the current block.
func (s *state) newValue4(op ssa.Op, t *types.Type, arg0, arg1, arg2, arg3 *ssa.Value) *ssa.Value {
	return s.curBlock.NewValue4(s.peekPos(), op, t, arg0, arg1, arg2, arg3)
}

// newValue4 adds a new value with four arguments and an auxint value to the current block.
func (s *state) newValue4I(op ssa.Op, t *types.Type, aux int64, arg0, arg1, arg2, arg3 *ssa.Value) *ssa.Value {
	return s.curBlock.NewValue4I(s.peekPos(), op, t, aux, arg0, arg1, arg2, arg3)
}

// entryNewValue0 adds a new value with no arguments to the entry block.
func (s *state) entryNewValue0(op ssa.Op, t *types.Type) *ssa.Value {
	return s.f.Entry.NewValue0(src.NoXPos, op, t)
}

// entryNewValue0A adds a new value with no arguments and an aux value to the entry block.
func (s *state) entryNewValue0A(op ssa.Op, t *types.Type, aux ssa.Aux) *ssa.Value {
	return s.f.Entry.NewValue0A(src.NoXPos, op, t, aux)
}

// entryNewValue1 adds a new value with one argument to the entry block.
func (s *state) entryNewValue1(op ssa.Op, t *types.Type, arg *ssa.Value) *ssa.Value {
	return s.f.Entry.NewValue1(src.NoXPos, op, t, arg)
}

// entryNewValue1 adds a new value with one argument and an auxint value to the entry block.
func (s *state) entryNewValue1I(op ssa.Op, t *types.Type, auxint int64, arg *ssa.Value) *ssa.Value {
	return s.f.Entry.NewValue1I(src.NoXPos, op, t, auxint, arg)
}

// entryNewValue1A adds a new value with one argument and an aux value to the entry block.
func (s *state) entryNewValue1A(op ssa.Op, t *types.Type, aux ssa.Aux, arg *ssa.Value) *ssa.Value {
	return s.f.Entry.NewValue1A(src.NoXPos, op, t, aux, arg)
}

// entryNewValue2 adds a new value with two arguments to the entry block.
func (s *state) entryNewValue2(op ssa.Op, t *types.Type, arg0, arg1 *ssa.Value) *ssa.Value {
	return s.f.Entry.NewValue2(src.NoXPos, op, t, arg0, arg1)
}

// entryNewValue2A adds a new value with two arguments and an aux value to the entry block.
func (s *state) entryNewValue2A(op ssa.Op, t *types.Type, aux ssa.Aux, arg0, arg1 *ssa.Value) *ssa.Value {
	return s.f.Entry.NewValue2A(src.NoXPos, op, t, aux, arg0, arg1)
}

// const* routines add a new const value to the entry block.
func (s *state) constSlice(t *types.Type) *ssa.Value {
	return s.f.ConstSlice(t)
}
func (s *state) constInterface(t *types.Type) *ssa.Value {
	return s.f.ConstInterface(t)
}
func (s *state) constNil(t *types.Type) *ssa.Value { return s.f.ConstNil(t) }
func (s *state) constEmptyString(t *types.Type) *ssa.Value {
	return s.f.ConstEmptyString(t)
}
func (s *state) constBool(c bool) *ssa.Value {
	return s.f.ConstBool(types.Types[types.TBOOL], c)
}
func (s *state) constInt8(t *types.Type, c int8) *ssa.Value {
	return s.f.ConstInt8(t, c)
}
func (s *state) constInt16(t *types.Type, c int16) *ssa.Value {
	return s.f.ConstInt16(t, c)
}
func (s *state) constInt32(t *types.Type, c int32) *ssa.Value {
	return s.f.ConstInt32(t, c)
}
func (s *state) constInt64(t *types.Type, c int64) *ssa.Value {
	return s.f.ConstInt64(t, c)
}
func (s *state) constFloat32(t *types.Type, c float64) *ssa.Value {
	return s.f.ConstFloat32(t, c)
}
func (s *state) constFloat64(t *types.Type, c float64) *ssa.Value {
	return s.f.ConstFloat64(t, c)
}
func (s *state) constInt(t *types.Type, c int64) *ssa.Value {
	if s.config.PtrSize == 8 {
		return s.constInt64(t, c)
	}
	if int64(int32(c)) != c {
		s.Fatalf("integer constant too big %d", c)
	}
	return s.constInt32(t, int32(c))
}
func (s *state) constOffPtrSP(t *types.Type, c int64) *ssa.Value {
	return s.f.ConstOffPtrSP(t, c, s.sp)
}

// newValueOrSfCall* are wrappers around newValue*, which may create a call to a
// soft-float runtime function instead (when emitting soft-float code).
func (s *state) newValueOrSfCall1(op ssa.Op, t *types.Type, arg *ssa.Value) *ssa.Value {
	if s.softFloat {
		if c, ok := s.sfcall(op, arg); ok {
			return c
		}
	}
	return s.newValue1(op, t, arg)
}
func (s *state) newValueOrSfCall2(op ssa.Op, t *types.Type, arg0, arg1 *ssa.Value) *ssa.Value {
	if s.softFloat {
		if c, ok := s.sfcall(op, arg0, arg1); ok {
			return c
		}
	}
	return s.newValue2(op, t, arg0, arg1)
}

<<<<<<< HEAD
func (s *state) instrument(t *types.Type, addr *ssa.Value, wr bool) {
	if !s.curfn.InstrumentBody() {
=======
type instrumentKind uint8

const (
	instrumentRead = iota
	instrumentWrite
	instrumentMove
)

func (s *state) instrument(t *types.Type, addr *ssa.Value, kind instrumentKind) {
	s.instrument2(t, addr, nil, kind)
}

// instrumentFields instruments a read/write operation on addr.
// If it is instrumenting for MSAN and t is a struct type, it instruments
// operation for each field, instead of for the whole struct.
func (s *state) instrumentFields(t *types.Type, addr *ssa.Value, kind instrumentKind) {
	if !flag_msan || !t.IsStruct() {
		s.instrument(t, addr, kind)
		return
	}
	for _, f := range t.Fields().Slice() {
		if f.Sym.IsBlank() {
			continue
		}
		offptr := s.newValue1I(ssa.OpOffPtr, types.NewPtr(f.Type), f.Offset, addr)
		s.instrumentFields(f.Type, offptr, kind)
	}
}

func (s *state) instrumentMove(t *types.Type, dst, src *ssa.Value) {
	if flag_msan {
		s.instrument2(t, dst, src, instrumentMove)
	} else {
		s.instrument(t, src, instrumentRead)
		s.instrument(t, dst, instrumentWrite)
	}
}

func (s *state) instrument2(t *types.Type, addr, addr2 *ssa.Value, kind instrumentKind) {
	if !s.curfn.Func.InstrumentBody() {
>>>>>>> 6c64b6db
		return
	}

	w := t.Size()
	if w == 0 {
		return // can't race on zero-sized things
	}

	if ssa.IsSanitizerSafeAddr(addr) {
		return
	}

	var fn *obj.LSym
	needWidth := false

<<<<<<< HEAD
	if base.Flag.MSan {
		fn = msanread
		if wr {
=======
	if addr2 != nil && kind != instrumentMove {
		panic("instrument2: non-nil addr2 for non-move instrumentation")
	}

	if flag_msan {
		switch kind {
		case instrumentRead:
			fn = msanread
		case instrumentWrite:
>>>>>>> 6c64b6db
			fn = msanwrite
		case instrumentMove:
			fn = msanmove
		default:
			panic("unreachable")
		}
		needWidth = true
	} else if base.Flag.Race && t.NumComponents(types.CountBlankFields) > 1 {
		// for composite objects we have to write every address
		// because a write might happen to any subobject.
		// composites with only one element don't have subobjects, though.
		switch kind {
		case instrumentRead:
			fn = racereadrange
		case instrumentWrite:
			fn = racewriterange
		default:
			panic("unreachable")
		}
		needWidth = true
	} else if base.Flag.Race {
		// for non-composite objects we can write just the start
		// address, as any write must write the first byte.
		switch kind {
		case instrumentRead:
			fn = raceread
		case instrumentWrite:
			fn = racewrite
		default:
			panic("unreachable")
		}
	} else {
		panic("unreachable")
	}

	args := []*ssa.Value{addr}
	if addr2 != nil {
		args = append(args, addr2)
	}
	if needWidth {
		args = append(args, s.constInt(types.Types[types.TUINTPTR], w))
	}
	s.rtcall(fn, true, nil, args...)
}

func (s *state) load(t *types.Type, src *ssa.Value) *ssa.Value {
	s.instrumentFields(t, src, instrumentRead)
	return s.rawLoad(t, src)
}

func (s *state) rawLoad(t *types.Type, src *ssa.Value) *ssa.Value {
	return s.newValue2(ssa.OpLoad, t, src, s.mem())
}

func (s *state) store(t *types.Type, dst, val *ssa.Value) {
	s.vars[memVar] = s.newValue3A(ssa.OpStore, types.TypeMem, t, dst, val, s.mem())
}

func (s *state) zero(t *types.Type, dst *ssa.Value) {
	s.instrument(t, dst, instrumentWrite)
	store := s.newValue2I(ssa.OpZero, types.TypeMem, t.Size(), dst, s.mem())
	store.Aux = t
	s.vars[memVar] = store
}

func (s *state) move(t *types.Type, dst, src *ssa.Value) {
	s.instrumentMove(t, dst, src)
	store := s.newValue3I(ssa.OpMove, types.TypeMem, t.Size(), dst, src, s.mem())
	store.Aux = t
	s.vars[memVar] = store
}

// stmtList converts the statement list n to SSA and adds it to s.
func (s *state) stmtList(l ir.Nodes) {
	for _, n := range l.Slice() {
		s.stmt(n)
	}
}

// stmt converts the statement n to SSA and adds it to s.
func (s *state) stmt(n ir.Node) {
	if !(n.Op() == ir.OVARKILL || n.Op() == ir.OVARLIVE || n.Op() == ir.OVARDEF) {
		// OVARKILL, OVARLIVE, and OVARDEF are invisible to the programmer, so we don't use their line numbers to avoid confusion in debugging.
		s.pushLine(n.Pos())
		defer s.popLine()
	}

	// If s.curBlock is nil, and n isn't a label (which might have an associated goto somewhere),
	// then this code is dead. Stop here.
	if s.curBlock == nil && n.Op() != ir.OLABEL {
		return
	}

	s.stmtList(n.Init())
	switch n.Op() {

	case ir.OBLOCK:
		s.stmtList(n.List())

	// No-ops
	case ir.ODCLCONST, ir.ODCLTYPE, ir.OFALL:

	// Expression statements
	case ir.OCALLFUNC:
		if isIntrinsicCall(n) {
			s.intrinsicCall(n)
			return
		}
		fallthrough

	case ir.OCALLMETH, ir.OCALLINTER:
		s.callResult(n, callNormal)
		if n.Op() == ir.OCALLFUNC && n.Left().Op() == ir.ONAME && n.Left().Class() == ir.PFUNC {
			if fn := n.Left().Sym().Name; base.Flag.CompilingRuntime && fn == "throw" ||
				n.Left().Sym().Pkg == Runtimepkg && (fn == "throwinit" || fn == "gopanic" || fn == "panicwrap" || fn == "block" || fn == "panicmakeslicelen" || fn == "panicmakeslicecap") {
				m := s.mem()
				b := s.endBlock()
				b.Kind = ssa.BlockExit
				b.SetControl(m)
				// TODO: never rewrite OPANIC to OCALLFUNC in the
				// first place. Need to wait until all backends
				// go through SSA.
			}
		}
	case ir.ODEFER:
		if base.Debug.Defer > 0 {
			var defertype string
			if s.hasOpenDefers {
				defertype = "open-coded"
			} else if n.Esc() == EscNever {
				defertype = "stack-allocated"
			} else {
				defertype = "heap-allocated"
			}
			base.WarnfAt(n.Pos(), "%s defer", defertype)
		}
		if s.hasOpenDefers {
			s.openDeferRecord(n.Left())
		} else {
			d := callDefer
			if n.Esc() == EscNever {
				d = callDeferStack
			}
			s.callResult(n.Left(), d)
		}
	case ir.OGO:
		s.callResult(n.Left(), callGo)

	case ir.OAS2DOTTYPE:
		res, resok := s.dottype(n.Rlist().First(), true)
		deref := false
		if !canSSAType(n.Rlist().First().Type()) {
			if res.Op != ssa.OpLoad {
				s.Fatalf("dottype of non-load")
			}
			mem := s.mem()
			if mem.Op == ssa.OpVarKill {
				mem = mem.Args[0]
			}
			if res.Args[1] != mem {
				s.Fatalf("memory no longer live from 2-result dottype load")
			}
			deref = true
			res = res.Args[0]
		}
		s.assign(n.List().First(), res, deref, 0)
		s.assign(n.List().Second(), resok, false, 0)
		return

	case ir.OAS2FUNC:
		// We come here only when it is an intrinsic call returning two values.
		if !isIntrinsicCall(n.Rlist().First()) {
			s.Fatalf("non-intrinsic AS2FUNC not expanded %v", n.Rlist().First())
		}
		v := s.intrinsicCall(n.Rlist().First())
		v1 := s.newValue1(ssa.OpSelect0, n.List().First().Type(), v)
		v2 := s.newValue1(ssa.OpSelect1, n.List().Second().Type(), v)
		s.assign(n.List().First(), v1, false, 0)
		s.assign(n.List().Second(), v2, false, 0)
		return

	case ir.ODCL:
		if n.Left().Class() == ir.PAUTOHEAP {
			s.Fatalf("DCL %v", n)
		}

	case ir.OLABEL:
		sym := n.Sym()
		lab := s.label(sym)

		// The label might already have a target block via a goto.
		if lab.target == nil {
			lab.target = s.f.NewBlock(ssa.BlockPlain)
		}

		// Go to that label.
		// (We pretend "label:" is preceded by "goto label", unless the predecessor is unreachable.)
		if s.curBlock != nil {
			b := s.endBlock()
			b.AddEdgeTo(lab.target)
		}
		s.startBlock(lab.target)

	case ir.OGOTO:
		sym := n.Sym()

		lab := s.label(sym)
		if lab.target == nil {
			lab.target = s.f.NewBlock(ssa.BlockPlain)
		}

		b := s.endBlock()
		b.Pos = s.lastPos.WithIsStmt() // Do this even if b is an empty block.
		b.AddEdgeTo(lab.target)

	case ir.OAS:
		if n.Left() == n.Right() && n.Left().Op() == ir.ONAME {
			// An x=x assignment. No point in doing anything
			// here. In addition, skipping this assignment
			// prevents generating:
			//   VARDEF x
			//   COPY x -> x
			// which is bad because x is incorrectly considered
			// dead before the vardef. See issue #14904.
			return
		}

		// Evaluate RHS.
		rhs := n.Right()
		if rhs != nil {
			switch rhs.Op() {
			case ir.OSTRUCTLIT, ir.OARRAYLIT, ir.OSLICELIT:
				// All literals with nonzero fields have already been
				// rewritten during walk. Any that remain are just T{}
				// or equivalents. Use the zero value.
				if !isZero(rhs) {
					s.Fatalf("literal with nonzero value in SSA: %v", rhs)
				}
				rhs = nil
			case ir.OAPPEND:
				// Check whether we're writing the result of an append back to the same slice.
				// If so, we handle it specially to avoid write barriers on the fast
				// (non-growth) path.
				if !samesafeexpr(n.Left(), rhs.List().First()) || base.Flag.N != 0 {
					break
				}
				// If the slice can be SSA'd, it'll be on the stack,
				// so there will be no write barriers,
				// so there's no need to attempt to prevent them.
				if s.canSSA(n.Left()) {
					if base.Debug.Append > 0 { // replicating old diagnostic message
						base.WarnfAt(n.Pos(), "append: len-only update (in local slice)")
					}
					break
				}
				if base.Debug.Append > 0 {
					base.WarnfAt(n.Pos(), "append: len-only update")
				}
				s.append(rhs, true)
				return
			}
		}

		if ir.IsBlank(n.Left()) {
			// _ = rhs
			// Just evaluate rhs for side-effects.
			if rhs != nil {
				s.expr(rhs)
			}
			return
		}

		var t *types.Type
		if n.Right() != nil {
			t = n.Right().Type()
		} else {
			t = n.Left().Type()
		}

		var r *ssa.Value
		deref := !canSSAType(t)
		if deref {
			if rhs == nil {
				r = nil // Signal assign to use OpZero.
			} else {
				r = s.addr(rhs)
			}
		} else {
			if rhs == nil {
				r = s.zeroVal(t)
			} else {
				r = s.expr(rhs)
			}
		}

		var skip skipMask
		if rhs != nil && (rhs.Op() == ir.OSLICE || rhs.Op() == ir.OSLICE3 || rhs.Op() == ir.OSLICESTR) && samesafeexpr(rhs.Left(), n.Left()) {
			// We're assigning a slicing operation back to its source.
			// Don't write back fields we aren't changing. See issue #14855.
			i, j, k := rhs.SliceBounds()
			if i != nil && (i.Op() == ir.OLITERAL && i.Val().Kind() == constant.Int && ir.Int64Val(i) == 0) {
				// [0:...] is the same as [:...]
				i = nil
			}
			// TODO: detect defaults for len/cap also.
			// Currently doesn't really work because (*p)[:len(*p)] appears here as:
			//    tmp = len(*p)
			//    (*p)[:tmp]
			//if j != nil && (j.Op == OLEN && samesafeexpr(j.Left, n.Left)) {
			//      j = nil
			//}
			//if k != nil && (k.Op == OCAP && samesafeexpr(k.Left, n.Left)) {
			//      k = nil
			//}
			if i == nil {
				skip |= skipPtr
				if j == nil {
					skip |= skipLen
				}
				if k == nil {
					skip |= skipCap
				}
			}
		}

		s.assign(n.Left(), r, deref, skip)

	case ir.OIF:
		if ir.IsConst(n.Left(), constant.Bool) {
			s.stmtList(n.Left().Init())
			if ir.BoolVal(n.Left()) {
				s.stmtList(n.Body())
			} else {
				s.stmtList(n.Rlist())
			}
			break
		}

		bEnd := s.f.NewBlock(ssa.BlockPlain)
		var likely int8
		if n.Likely() {
			likely = 1
		}
		var bThen *ssa.Block
		if n.Body().Len() != 0 {
			bThen = s.f.NewBlock(ssa.BlockPlain)
		} else {
			bThen = bEnd
		}
		var bElse *ssa.Block
		if n.Rlist().Len() != 0 {
			bElse = s.f.NewBlock(ssa.BlockPlain)
		} else {
			bElse = bEnd
		}
		s.condBranch(n.Left(), bThen, bElse, likely)

		if n.Body().Len() != 0 {
			s.startBlock(bThen)
			s.stmtList(n.Body())
			if b := s.endBlock(); b != nil {
				b.AddEdgeTo(bEnd)
			}
		}
		if n.Rlist().Len() != 0 {
			s.startBlock(bElse)
			s.stmtList(n.Rlist())
			if b := s.endBlock(); b != nil {
				b.AddEdgeTo(bEnd)
			}
		}
		s.startBlock(bEnd)

	case ir.ORETURN:
		s.stmtList(n.List())
		b := s.exit()
		b.Pos = s.lastPos.WithIsStmt()

	case ir.ORETJMP:
		s.stmtList(n.List())
		b := s.exit()
		b.Kind = ssa.BlockRetJmp // override BlockRet
		b.Aux = n.Sym().Linksym()

	case ir.OCONTINUE, ir.OBREAK:
		var to *ssa.Block
		if n.Sym() == nil {
			// plain break/continue
			switch n.Op() {
			case ir.OCONTINUE:
				to = s.continueTo
			case ir.OBREAK:
				to = s.breakTo
			}
		} else {
			// labeled break/continue; look up the target
			sym := n.Sym()
			lab := s.label(sym)
			switch n.Op() {
			case ir.OCONTINUE:
				to = lab.continueTarget
			case ir.OBREAK:
				to = lab.breakTarget
			}
		}

		b := s.endBlock()
		b.Pos = s.lastPos.WithIsStmt() // Do this even if b is an empty block.
		b.AddEdgeTo(to)

	case ir.OFOR, ir.OFORUNTIL:
		// OFOR: for Ninit; Left; Right { Nbody }
		// cond (Left); body (Nbody); incr (Right)
		//
		// OFORUNTIL: for Ninit; Left; Right; List { Nbody }
		// => body: { Nbody }; incr: Right; if Left { lateincr: List; goto body }; end:
		bCond := s.f.NewBlock(ssa.BlockPlain)
		bBody := s.f.NewBlock(ssa.BlockPlain)
		bIncr := s.f.NewBlock(ssa.BlockPlain)
		bEnd := s.f.NewBlock(ssa.BlockPlain)

		// ensure empty for loops have correct position; issue #30167
		bBody.Pos = n.Pos()

		// first, jump to condition test (OFOR) or body (OFORUNTIL)
		b := s.endBlock()
		if n.Op() == ir.OFOR {
			b.AddEdgeTo(bCond)
			// generate code to test condition
			s.startBlock(bCond)
			if n.Left() != nil {
				s.condBranch(n.Left(), bBody, bEnd, 1)
			} else {
				b := s.endBlock()
				b.Kind = ssa.BlockPlain
				b.AddEdgeTo(bBody)
			}

		} else {
			b.AddEdgeTo(bBody)
		}

		// set up for continue/break in body
		prevContinue := s.continueTo
		prevBreak := s.breakTo
		s.continueTo = bIncr
		s.breakTo = bEnd
		var lab *ssaLabel
		if sym := n.Sym(); sym != nil {
			// labeled for loop
			lab = s.label(sym)
			lab.continueTarget = bIncr
			lab.breakTarget = bEnd
		}

		// generate body
		s.startBlock(bBody)
		s.stmtList(n.Body())

		// tear down continue/break
		s.continueTo = prevContinue
		s.breakTo = prevBreak
		if lab != nil {
			lab.continueTarget = nil
			lab.breakTarget = nil
		}

		// done with body, goto incr
		if b := s.endBlock(); b != nil {
			b.AddEdgeTo(bIncr)
		}

		// generate incr (and, for OFORUNTIL, condition)
		s.startBlock(bIncr)
		if n.Right() != nil {
			s.stmt(n.Right())
		}
		if n.Op() == ir.OFOR {
			if b := s.endBlock(); b != nil {
				b.AddEdgeTo(bCond)
				// It can happen that bIncr ends in a block containing only VARKILL,
				// and that muddles the debugging experience.
				if n.Op() != ir.OFORUNTIL && b.Pos == src.NoXPos {
					b.Pos = bCond.Pos
				}
			}
		} else {
			// bCond is unused in OFORUNTIL, so repurpose it.
			bLateIncr := bCond
			// test condition
			s.condBranch(n.Left(), bLateIncr, bEnd, 1)
			// generate late increment
			s.startBlock(bLateIncr)
			s.stmtList(n.List())
			s.endBlock().AddEdgeTo(bBody)
		}

		s.startBlock(bEnd)

	case ir.OSWITCH, ir.OSELECT:
		// These have been mostly rewritten by the front end into their Nbody fields.
		// Our main task is to correctly hook up any break statements.
		bEnd := s.f.NewBlock(ssa.BlockPlain)

		prevBreak := s.breakTo
		s.breakTo = bEnd
		var lab *ssaLabel
		if sym := n.Sym(); sym != nil {
			// labeled
			lab = s.label(sym)
			lab.breakTarget = bEnd
		}

		// generate body code
		s.stmtList(n.Body())

		s.breakTo = prevBreak
		if lab != nil {
			lab.breakTarget = nil
		}

		// walk adds explicit OBREAK nodes to the end of all reachable code paths.
		// If we still have a current block here, then mark it unreachable.
		if s.curBlock != nil {
			m := s.mem()
			b := s.endBlock()
			b.Kind = ssa.BlockExit
			b.SetControl(m)
		}
		s.startBlock(bEnd)

	case ir.OVARDEF:
		if !s.canSSA(n.Left()) {
			s.vars[memVar] = s.newValue1Apos(ssa.OpVarDef, types.TypeMem, n.Left().(*ir.Name), s.mem(), false)
		}
	case ir.OVARKILL:
		// Insert a varkill op to record that a variable is no longer live.
		// We only care about liveness info at call sites, so putting the
		// varkill in the store chain is enough to keep it correctly ordered
		// with respect to call ops.
		if !s.canSSA(n.Left()) {
			s.vars[memVar] = s.newValue1Apos(ssa.OpVarKill, types.TypeMem, n.Left().(*ir.Name), s.mem(), false)
		}

	case ir.OVARLIVE:
		// Insert a varlive op to record that a variable is still live.
		if !n.Left().Name().Addrtaken() {
			s.Fatalf("VARLIVE variable %v must have Addrtaken set", n.Left())
		}
		switch n.Left().Class() {
		case ir.PAUTO, ir.PPARAM, ir.PPARAMOUT:
		default:
			s.Fatalf("VARLIVE variable %v must be Auto or Arg", n.Left())
		}
		s.vars[memVar] = s.newValue1A(ssa.OpVarLive, types.TypeMem, n.Left().(*ir.Name), s.mem())

	case ir.OCHECKNIL:
		p := s.expr(n.Left())
		s.nilCheck(p)

	case ir.OINLMARK:
		s.newValue1I(ssa.OpInlMark, types.TypeVoid, n.Offset(), s.mem())

	default:
		s.Fatalf("unhandled stmt %v", n.Op())
	}
}

// If true, share as many open-coded defer exits as possible (with the downside of
// worse line-number information)
const shareDeferExits = false

// exit processes any code that needs to be generated just before returning.
// It returns a BlockRet block that ends the control flow. Its control value
// will be set to the final memory state.
func (s *state) exit() *ssa.Block {
	if s.hasdefer {
		if s.hasOpenDefers {
			if shareDeferExits && s.lastDeferExit != nil && len(s.openDefers) == s.lastDeferCount {
				if s.curBlock.Kind != ssa.BlockPlain {
					panic("Block for an exit should be BlockPlain")
				}
				s.curBlock.AddEdgeTo(s.lastDeferExit)
				s.endBlock()
				return s.lastDeferFinalBlock
			}
			s.openDeferExit()
		} else {
			s.rtcall(Deferreturn, true, nil)
		}
	}

	// Run exit code. Typically, this code copies heap-allocated PPARAMOUT
	// variables back to the stack.
	s.stmtList(s.curfn.Exit)

	// Store SSAable PPARAMOUT variables back to stack locations.
	for _, n := range s.returns {
		addr := s.decladdrs[n]
		val := s.variable(n, n.Type())
		s.vars[memVar] = s.newValue1A(ssa.OpVarDef, types.TypeMem, n, s.mem())
		s.store(n.Type(), addr, val)
		// TODO: if val is ever spilled, we'd like to use the
		// PPARAMOUT slot for spilling it. That won't happen
		// currently.
	}

	// Do actual return.
	m := s.mem()
	b := s.endBlock()
	b.Kind = ssa.BlockRet
	b.SetControl(m)
	if s.hasdefer && s.hasOpenDefers {
		s.lastDeferFinalBlock = b
	}
	return b
}

type opAndType struct {
	op    ir.Op
	etype types.Kind
}

var opToSSA = map[opAndType]ssa.Op{
	opAndType{ir.OADD, types.TINT8}:    ssa.OpAdd8,
	opAndType{ir.OADD, types.TUINT8}:   ssa.OpAdd8,
	opAndType{ir.OADD, types.TINT16}:   ssa.OpAdd16,
	opAndType{ir.OADD, types.TUINT16}:  ssa.OpAdd16,
	opAndType{ir.OADD, types.TINT32}:   ssa.OpAdd32,
	opAndType{ir.OADD, types.TUINT32}:  ssa.OpAdd32,
	opAndType{ir.OADD, types.TINT64}:   ssa.OpAdd64,
	opAndType{ir.OADD, types.TUINT64}:  ssa.OpAdd64,
	opAndType{ir.OADD, types.TFLOAT32}: ssa.OpAdd32F,
	opAndType{ir.OADD, types.TFLOAT64}: ssa.OpAdd64F,

	opAndType{ir.OSUB, types.TINT8}:    ssa.OpSub8,
	opAndType{ir.OSUB, types.TUINT8}:   ssa.OpSub8,
	opAndType{ir.OSUB, types.TINT16}:   ssa.OpSub16,
	opAndType{ir.OSUB, types.TUINT16}:  ssa.OpSub16,
	opAndType{ir.OSUB, types.TINT32}:   ssa.OpSub32,
	opAndType{ir.OSUB, types.TUINT32}:  ssa.OpSub32,
	opAndType{ir.OSUB, types.TINT64}:   ssa.OpSub64,
	opAndType{ir.OSUB, types.TUINT64}:  ssa.OpSub64,
	opAndType{ir.OSUB, types.TFLOAT32}: ssa.OpSub32F,
	opAndType{ir.OSUB, types.TFLOAT64}: ssa.OpSub64F,

	opAndType{ir.ONOT, types.TBOOL}: ssa.OpNot,

	opAndType{ir.ONEG, types.TINT8}:    ssa.OpNeg8,
	opAndType{ir.ONEG, types.TUINT8}:   ssa.OpNeg8,
	opAndType{ir.ONEG, types.TINT16}:   ssa.OpNeg16,
	opAndType{ir.ONEG, types.TUINT16}:  ssa.OpNeg16,
	opAndType{ir.ONEG, types.TINT32}:   ssa.OpNeg32,
	opAndType{ir.ONEG, types.TUINT32}:  ssa.OpNeg32,
	opAndType{ir.ONEG, types.TINT64}:   ssa.OpNeg64,
	opAndType{ir.ONEG, types.TUINT64}:  ssa.OpNeg64,
	opAndType{ir.ONEG, types.TFLOAT32}: ssa.OpNeg32F,
	opAndType{ir.ONEG, types.TFLOAT64}: ssa.OpNeg64F,

	opAndType{ir.OBITNOT, types.TINT8}:   ssa.OpCom8,
	opAndType{ir.OBITNOT, types.TUINT8}:  ssa.OpCom8,
	opAndType{ir.OBITNOT, types.TINT16}:  ssa.OpCom16,
	opAndType{ir.OBITNOT, types.TUINT16}: ssa.OpCom16,
	opAndType{ir.OBITNOT, types.TINT32}:  ssa.OpCom32,
	opAndType{ir.OBITNOT, types.TUINT32}: ssa.OpCom32,
	opAndType{ir.OBITNOT, types.TINT64}:  ssa.OpCom64,
	opAndType{ir.OBITNOT, types.TUINT64}: ssa.OpCom64,

	opAndType{ir.OIMAG, types.TCOMPLEX64}:  ssa.OpComplexImag,
	opAndType{ir.OIMAG, types.TCOMPLEX128}: ssa.OpComplexImag,
	opAndType{ir.OREAL, types.TCOMPLEX64}:  ssa.OpComplexReal,
	opAndType{ir.OREAL, types.TCOMPLEX128}: ssa.OpComplexReal,

	opAndType{ir.OMUL, types.TINT8}:    ssa.OpMul8,
	opAndType{ir.OMUL, types.TUINT8}:   ssa.OpMul8,
	opAndType{ir.OMUL, types.TINT16}:   ssa.OpMul16,
	opAndType{ir.OMUL, types.TUINT16}:  ssa.OpMul16,
	opAndType{ir.OMUL, types.TINT32}:   ssa.OpMul32,
	opAndType{ir.OMUL, types.TUINT32}:  ssa.OpMul32,
	opAndType{ir.OMUL, types.TINT64}:   ssa.OpMul64,
	opAndType{ir.OMUL, types.TUINT64}:  ssa.OpMul64,
	opAndType{ir.OMUL, types.TFLOAT32}: ssa.OpMul32F,
	opAndType{ir.OMUL, types.TFLOAT64}: ssa.OpMul64F,

	opAndType{ir.ODIV, types.TFLOAT32}: ssa.OpDiv32F,
	opAndType{ir.ODIV, types.TFLOAT64}: ssa.OpDiv64F,

	opAndType{ir.ODIV, types.TINT8}:   ssa.OpDiv8,
	opAndType{ir.ODIV, types.TUINT8}:  ssa.OpDiv8u,
	opAndType{ir.ODIV, types.TINT16}:  ssa.OpDiv16,
	opAndType{ir.ODIV, types.TUINT16}: ssa.OpDiv16u,
	opAndType{ir.ODIV, types.TINT32}:  ssa.OpDiv32,
	opAndType{ir.ODIV, types.TUINT32}: ssa.OpDiv32u,
	opAndType{ir.ODIV, types.TINT64}:  ssa.OpDiv64,
	opAndType{ir.ODIV, types.TUINT64}: ssa.OpDiv64u,

	opAndType{ir.OMOD, types.TINT8}:   ssa.OpMod8,
	opAndType{ir.OMOD, types.TUINT8}:  ssa.OpMod8u,
	opAndType{ir.OMOD, types.TINT16}:  ssa.OpMod16,
	opAndType{ir.OMOD, types.TUINT16}: ssa.OpMod16u,
	opAndType{ir.OMOD, types.TINT32}:  ssa.OpMod32,
	opAndType{ir.OMOD, types.TUINT32}: ssa.OpMod32u,
	opAndType{ir.OMOD, types.TINT64}:  ssa.OpMod64,
	opAndType{ir.OMOD, types.TUINT64}: ssa.OpMod64u,

	opAndType{ir.OAND, types.TINT8}:   ssa.OpAnd8,
	opAndType{ir.OAND, types.TUINT8}:  ssa.OpAnd8,
	opAndType{ir.OAND, types.TINT16}:  ssa.OpAnd16,
	opAndType{ir.OAND, types.TUINT16}: ssa.OpAnd16,
	opAndType{ir.OAND, types.TINT32}:  ssa.OpAnd32,
	opAndType{ir.OAND, types.TUINT32}: ssa.OpAnd32,
	opAndType{ir.OAND, types.TINT64}:  ssa.OpAnd64,
	opAndType{ir.OAND, types.TUINT64}: ssa.OpAnd64,

	opAndType{ir.OOR, types.TINT8}:   ssa.OpOr8,
	opAndType{ir.OOR, types.TUINT8}:  ssa.OpOr8,
	opAndType{ir.OOR, types.TINT16}:  ssa.OpOr16,
	opAndType{ir.OOR, types.TUINT16}: ssa.OpOr16,
	opAndType{ir.OOR, types.TINT32}:  ssa.OpOr32,
	opAndType{ir.OOR, types.TUINT32}: ssa.OpOr32,
	opAndType{ir.OOR, types.TINT64}:  ssa.OpOr64,
	opAndType{ir.OOR, types.TUINT64}: ssa.OpOr64,

	opAndType{ir.OXOR, types.TINT8}:   ssa.OpXor8,
	opAndType{ir.OXOR, types.TUINT8}:  ssa.OpXor8,
	opAndType{ir.OXOR, types.TINT16}:  ssa.OpXor16,
	opAndType{ir.OXOR, types.TUINT16}: ssa.OpXor16,
	opAndType{ir.OXOR, types.TINT32}:  ssa.OpXor32,
	opAndType{ir.OXOR, types.TUINT32}: ssa.OpXor32,
	opAndType{ir.OXOR, types.TINT64}:  ssa.OpXor64,
	opAndType{ir.OXOR, types.TUINT64}: ssa.OpXor64,

	opAndType{ir.OEQ, types.TBOOL}:      ssa.OpEqB,
	opAndType{ir.OEQ, types.TINT8}:      ssa.OpEq8,
	opAndType{ir.OEQ, types.TUINT8}:     ssa.OpEq8,
	opAndType{ir.OEQ, types.TINT16}:     ssa.OpEq16,
	opAndType{ir.OEQ, types.TUINT16}:    ssa.OpEq16,
	opAndType{ir.OEQ, types.TINT32}:     ssa.OpEq32,
	opAndType{ir.OEQ, types.TUINT32}:    ssa.OpEq32,
	opAndType{ir.OEQ, types.TINT64}:     ssa.OpEq64,
	opAndType{ir.OEQ, types.TUINT64}:    ssa.OpEq64,
	opAndType{ir.OEQ, types.TINTER}:     ssa.OpEqInter,
	opAndType{ir.OEQ, types.TSLICE}:     ssa.OpEqSlice,
	opAndType{ir.OEQ, types.TFUNC}:      ssa.OpEqPtr,
	opAndType{ir.OEQ, types.TMAP}:       ssa.OpEqPtr,
	opAndType{ir.OEQ, types.TCHAN}:      ssa.OpEqPtr,
	opAndType{ir.OEQ, types.TPTR}:       ssa.OpEqPtr,
	opAndType{ir.OEQ, types.TUINTPTR}:   ssa.OpEqPtr,
	opAndType{ir.OEQ, types.TUNSAFEPTR}: ssa.OpEqPtr,
	opAndType{ir.OEQ, types.TFLOAT64}:   ssa.OpEq64F,
	opAndType{ir.OEQ, types.TFLOAT32}:   ssa.OpEq32F,

	opAndType{ir.ONE, types.TBOOL}:      ssa.OpNeqB,
	opAndType{ir.ONE, types.TINT8}:      ssa.OpNeq8,
	opAndType{ir.ONE, types.TUINT8}:     ssa.OpNeq8,
	opAndType{ir.ONE, types.TINT16}:     ssa.OpNeq16,
	opAndType{ir.ONE, types.TUINT16}:    ssa.OpNeq16,
	opAndType{ir.ONE, types.TINT32}:     ssa.OpNeq32,
	opAndType{ir.ONE, types.TUINT32}:    ssa.OpNeq32,
	opAndType{ir.ONE, types.TINT64}:     ssa.OpNeq64,
	opAndType{ir.ONE, types.TUINT64}:    ssa.OpNeq64,
	opAndType{ir.ONE, types.TINTER}:     ssa.OpNeqInter,
	opAndType{ir.ONE, types.TSLICE}:     ssa.OpNeqSlice,
	opAndType{ir.ONE, types.TFUNC}:      ssa.OpNeqPtr,
	opAndType{ir.ONE, types.TMAP}:       ssa.OpNeqPtr,
	opAndType{ir.ONE, types.TCHAN}:      ssa.OpNeqPtr,
	opAndType{ir.ONE, types.TPTR}:       ssa.OpNeqPtr,
	opAndType{ir.ONE, types.TUINTPTR}:   ssa.OpNeqPtr,
	opAndType{ir.ONE, types.TUNSAFEPTR}: ssa.OpNeqPtr,
	opAndType{ir.ONE, types.TFLOAT64}:   ssa.OpNeq64F,
	opAndType{ir.ONE, types.TFLOAT32}:   ssa.OpNeq32F,

	opAndType{ir.OLT, types.TINT8}:    ssa.OpLess8,
	opAndType{ir.OLT, types.TUINT8}:   ssa.OpLess8U,
	opAndType{ir.OLT, types.TINT16}:   ssa.OpLess16,
	opAndType{ir.OLT, types.TUINT16}:  ssa.OpLess16U,
	opAndType{ir.OLT, types.TINT32}:   ssa.OpLess32,
	opAndType{ir.OLT, types.TUINT32}:  ssa.OpLess32U,
	opAndType{ir.OLT, types.TINT64}:   ssa.OpLess64,
	opAndType{ir.OLT, types.TUINT64}:  ssa.OpLess64U,
	opAndType{ir.OLT, types.TFLOAT64}: ssa.OpLess64F,
	opAndType{ir.OLT, types.TFLOAT32}: ssa.OpLess32F,

	opAndType{ir.OLE, types.TINT8}:    ssa.OpLeq8,
	opAndType{ir.OLE, types.TUINT8}:   ssa.OpLeq8U,
	opAndType{ir.OLE, types.TINT16}:   ssa.OpLeq16,
	opAndType{ir.OLE, types.TUINT16}:  ssa.OpLeq16U,
	opAndType{ir.OLE, types.TINT32}:   ssa.OpLeq32,
	opAndType{ir.OLE, types.TUINT32}:  ssa.OpLeq32U,
	opAndType{ir.OLE, types.TINT64}:   ssa.OpLeq64,
	opAndType{ir.OLE, types.TUINT64}:  ssa.OpLeq64U,
	opAndType{ir.OLE, types.TFLOAT64}: ssa.OpLeq64F,
	opAndType{ir.OLE, types.TFLOAT32}: ssa.OpLeq32F,
}

func (s *state) concreteEtype(t *types.Type) types.Kind {
	e := t.Kind()
	switch e {
	default:
		return e
	case types.TINT:
		if s.config.PtrSize == 8 {
			return types.TINT64
		}
		return types.TINT32
	case types.TUINT:
		if s.config.PtrSize == 8 {
			return types.TUINT64
		}
		return types.TUINT32
	case types.TUINTPTR:
		if s.config.PtrSize == 8 {
			return types.TUINT64
		}
		return types.TUINT32
	}
}

func (s *state) ssaOp(op ir.Op, t *types.Type) ssa.Op {
	etype := s.concreteEtype(t)
	x, ok := opToSSA[opAndType{op, etype}]
	if !ok {
		s.Fatalf("unhandled binary op %v %s", op, etype)
	}
	return x
}

func floatForComplex(t *types.Type) *types.Type {
	switch t.Kind() {
	case types.TCOMPLEX64:
		return types.Types[types.TFLOAT32]
	case types.TCOMPLEX128:
		return types.Types[types.TFLOAT64]
	}
	base.Fatalf("unexpected type: %v", t)
	return nil
}

func complexForFloat(t *types.Type) *types.Type {
	switch t.Kind() {
	case types.TFLOAT32:
		return types.Types[types.TCOMPLEX64]
	case types.TFLOAT64:
		return types.Types[types.TCOMPLEX128]
	}
	base.Fatalf("unexpected type: %v", t)
	return nil
}

type opAndTwoTypes struct {
	op     ir.Op
	etype1 types.Kind
	etype2 types.Kind
}

type twoTypes struct {
	etype1 types.Kind
	etype2 types.Kind
}

type twoOpsAndType struct {
	op1              ssa.Op
	op2              ssa.Op
	intermediateType types.Kind
}

var fpConvOpToSSA = map[twoTypes]twoOpsAndType{

	twoTypes{types.TINT8, types.TFLOAT32}:  twoOpsAndType{ssa.OpSignExt8to32, ssa.OpCvt32to32F, types.TINT32},
	twoTypes{types.TINT16, types.TFLOAT32}: twoOpsAndType{ssa.OpSignExt16to32, ssa.OpCvt32to32F, types.TINT32},
	twoTypes{types.TINT32, types.TFLOAT32}: twoOpsAndType{ssa.OpCopy, ssa.OpCvt32to32F, types.TINT32},
	twoTypes{types.TINT64, types.TFLOAT32}: twoOpsAndType{ssa.OpCopy, ssa.OpCvt64to32F, types.TINT64},

	twoTypes{types.TINT8, types.TFLOAT64}:  twoOpsAndType{ssa.OpSignExt8to32, ssa.OpCvt32to64F, types.TINT32},
	twoTypes{types.TINT16, types.TFLOAT64}: twoOpsAndType{ssa.OpSignExt16to32, ssa.OpCvt32to64F, types.TINT32},
	twoTypes{types.TINT32, types.TFLOAT64}: twoOpsAndType{ssa.OpCopy, ssa.OpCvt32to64F, types.TINT32},
	twoTypes{types.TINT64, types.TFLOAT64}: twoOpsAndType{ssa.OpCopy, ssa.OpCvt64to64F, types.TINT64},

	twoTypes{types.TFLOAT32, types.TINT8}:  twoOpsAndType{ssa.OpCvt32Fto32, ssa.OpTrunc32to8, types.TINT32},
	twoTypes{types.TFLOAT32, types.TINT16}: twoOpsAndType{ssa.OpCvt32Fto32, ssa.OpTrunc32to16, types.TINT32},
	twoTypes{types.TFLOAT32, types.TINT32}: twoOpsAndType{ssa.OpCvt32Fto32, ssa.OpCopy, types.TINT32},
	twoTypes{types.TFLOAT32, types.TINT64}: twoOpsAndType{ssa.OpCvt32Fto64, ssa.OpCopy, types.TINT64},

	twoTypes{types.TFLOAT64, types.TINT8}:  twoOpsAndType{ssa.OpCvt64Fto32, ssa.OpTrunc32to8, types.TINT32},
	twoTypes{types.TFLOAT64, types.TINT16}: twoOpsAndType{ssa.OpCvt64Fto32, ssa.OpTrunc32to16, types.TINT32},
	twoTypes{types.TFLOAT64, types.TINT32}: twoOpsAndType{ssa.OpCvt64Fto32, ssa.OpCopy, types.TINT32},
	twoTypes{types.TFLOAT64, types.TINT64}: twoOpsAndType{ssa.OpCvt64Fto64, ssa.OpCopy, types.TINT64},
	// unsigned
	twoTypes{types.TUINT8, types.TFLOAT32}:  twoOpsAndType{ssa.OpZeroExt8to32, ssa.OpCvt32to32F, types.TINT32},
	twoTypes{types.TUINT16, types.TFLOAT32}: twoOpsAndType{ssa.OpZeroExt16to32, ssa.OpCvt32to32F, types.TINT32},
	twoTypes{types.TUINT32, types.TFLOAT32}: twoOpsAndType{ssa.OpZeroExt32to64, ssa.OpCvt64to32F, types.TINT64}, // go wide to dodge unsigned
	twoTypes{types.TUINT64, types.TFLOAT32}: twoOpsAndType{ssa.OpCopy, ssa.OpInvalid, types.TUINT64},            // Cvt64Uto32F, branchy code expansion instead

	twoTypes{types.TUINT8, types.TFLOAT64}:  twoOpsAndType{ssa.OpZeroExt8to32, ssa.OpCvt32to64F, types.TINT32},
	twoTypes{types.TUINT16, types.TFLOAT64}: twoOpsAndType{ssa.OpZeroExt16to32, ssa.OpCvt32to64F, types.TINT32},
	twoTypes{types.TUINT32, types.TFLOAT64}: twoOpsAndType{ssa.OpZeroExt32to64, ssa.OpCvt64to64F, types.TINT64}, // go wide to dodge unsigned
	twoTypes{types.TUINT64, types.TFLOAT64}: twoOpsAndType{ssa.OpCopy, ssa.OpInvalid, types.TUINT64},            // Cvt64Uto64F, branchy code expansion instead

	twoTypes{types.TFLOAT32, types.TUINT8}:  twoOpsAndType{ssa.OpCvt32Fto32, ssa.OpTrunc32to8, types.TINT32},
	twoTypes{types.TFLOAT32, types.TUINT16}: twoOpsAndType{ssa.OpCvt32Fto32, ssa.OpTrunc32to16, types.TINT32},
	twoTypes{types.TFLOAT32, types.TUINT32}: twoOpsAndType{ssa.OpCvt32Fto64, ssa.OpTrunc64to32, types.TINT64}, // go wide to dodge unsigned
	twoTypes{types.TFLOAT32, types.TUINT64}: twoOpsAndType{ssa.OpInvalid, ssa.OpCopy, types.TUINT64},          // Cvt32Fto64U, branchy code expansion instead

	twoTypes{types.TFLOAT64, types.TUINT8}:  twoOpsAndType{ssa.OpCvt64Fto32, ssa.OpTrunc32to8, types.TINT32},
	twoTypes{types.TFLOAT64, types.TUINT16}: twoOpsAndType{ssa.OpCvt64Fto32, ssa.OpTrunc32to16, types.TINT32},
	twoTypes{types.TFLOAT64, types.TUINT32}: twoOpsAndType{ssa.OpCvt64Fto64, ssa.OpTrunc64to32, types.TINT64}, // go wide to dodge unsigned
	twoTypes{types.TFLOAT64, types.TUINT64}: twoOpsAndType{ssa.OpInvalid, ssa.OpCopy, types.TUINT64},          // Cvt64Fto64U, branchy code expansion instead

	// float
	twoTypes{types.TFLOAT64, types.TFLOAT32}: twoOpsAndType{ssa.OpCvt64Fto32F, ssa.OpCopy, types.TFLOAT32},
	twoTypes{types.TFLOAT64, types.TFLOAT64}: twoOpsAndType{ssa.OpRound64F, ssa.OpCopy, types.TFLOAT64},
	twoTypes{types.TFLOAT32, types.TFLOAT32}: twoOpsAndType{ssa.OpRound32F, ssa.OpCopy, types.TFLOAT32},
	twoTypes{types.TFLOAT32, types.TFLOAT64}: twoOpsAndType{ssa.OpCvt32Fto64F, ssa.OpCopy, types.TFLOAT64},
}

// this map is used only for 32-bit arch, and only includes the difference
// on 32-bit arch, don't use int64<->float conversion for uint32
var fpConvOpToSSA32 = map[twoTypes]twoOpsAndType{
	twoTypes{types.TUINT32, types.TFLOAT32}: twoOpsAndType{ssa.OpCopy, ssa.OpCvt32Uto32F, types.TUINT32},
	twoTypes{types.TUINT32, types.TFLOAT64}: twoOpsAndType{ssa.OpCopy, ssa.OpCvt32Uto64F, types.TUINT32},
	twoTypes{types.TFLOAT32, types.TUINT32}: twoOpsAndType{ssa.OpCvt32Fto32U, ssa.OpCopy, types.TUINT32},
	twoTypes{types.TFLOAT64, types.TUINT32}: twoOpsAndType{ssa.OpCvt64Fto32U, ssa.OpCopy, types.TUINT32},
}

// uint64<->float conversions, only on machines that have instructions for that
var uint64fpConvOpToSSA = map[twoTypes]twoOpsAndType{
	twoTypes{types.TUINT64, types.TFLOAT32}: twoOpsAndType{ssa.OpCopy, ssa.OpCvt64Uto32F, types.TUINT64},
	twoTypes{types.TUINT64, types.TFLOAT64}: twoOpsAndType{ssa.OpCopy, ssa.OpCvt64Uto64F, types.TUINT64},
	twoTypes{types.TFLOAT32, types.TUINT64}: twoOpsAndType{ssa.OpCvt32Fto64U, ssa.OpCopy, types.TUINT64},
	twoTypes{types.TFLOAT64, types.TUINT64}: twoOpsAndType{ssa.OpCvt64Fto64U, ssa.OpCopy, types.TUINT64},
}

var shiftOpToSSA = map[opAndTwoTypes]ssa.Op{
	opAndTwoTypes{ir.OLSH, types.TINT8, types.TUINT8}:   ssa.OpLsh8x8,
	opAndTwoTypes{ir.OLSH, types.TUINT8, types.TUINT8}:  ssa.OpLsh8x8,
	opAndTwoTypes{ir.OLSH, types.TINT8, types.TUINT16}:  ssa.OpLsh8x16,
	opAndTwoTypes{ir.OLSH, types.TUINT8, types.TUINT16}: ssa.OpLsh8x16,
	opAndTwoTypes{ir.OLSH, types.TINT8, types.TUINT32}:  ssa.OpLsh8x32,
	opAndTwoTypes{ir.OLSH, types.TUINT8, types.TUINT32}: ssa.OpLsh8x32,
	opAndTwoTypes{ir.OLSH, types.TINT8, types.TUINT64}:  ssa.OpLsh8x64,
	opAndTwoTypes{ir.OLSH, types.TUINT8, types.TUINT64}: ssa.OpLsh8x64,

	opAndTwoTypes{ir.OLSH, types.TINT16, types.TUINT8}:   ssa.OpLsh16x8,
	opAndTwoTypes{ir.OLSH, types.TUINT16, types.TUINT8}:  ssa.OpLsh16x8,
	opAndTwoTypes{ir.OLSH, types.TINT16, types.TUINT16}:  ssa.OpLsh16x16,
	opAndTwoTypes{ir.OLSH, types.TUINT16, types.TUINT16}: ssa.OpLsh16x16,
	opAndTwoTypes{ir.OLSH, types.TINT16, types.TUINT32}:  ssa.OpLsh16x32,
	opAndTwoTypes{ir.OLSH, types.TUINT16, types.TUINT32}: ssa.OpLsh16x32,
	opAndTwoTypes{ir.OLSH, types.TINT16, types.TUINT64}:  ssa.OpLsh16x64,
	opAndTwoTypes{ir.OLSH, types.TUINT16, types.TUINT64}: ssa.OpLsh16x64,

	opAndTwoTypes{ir.OLSH, types.TINT32, types.TUINT8}:   ssa.OpLsh32x8,
	opAndTwoTypes{ir.OLSH, types.TUINT32, types.TUINT8}:  ssa.OpLsh32x8,
	opAndTwoTypes{ir.OLSH, types.TINT32, types.TUINT16}:  ssa.OpLsh32x16,
	opAndTwoTypes{ir.OLSH, types.TUINT32, types.TUINT16}: ssa.OpLsh32x16,
	opAndTwoTypes{ir.OLSH, types.TINT32, types.TUINT32}:  ssa.OpLsh32x32,
	opAndTwoTypes{ir.OLSH, types.TUINT32, types.TUINT32}: ssa.OpLsh32x32,
	opAndTwoTypes{ir.OLSH, types.TINT32, types.TUINT64}:  ssa.OpLsh32x64,
	opAndTwoTypes{ir.OLSH, types.TUINT32, types.TUINT64}: ssa.OpLsh32x64,

	opAndTwoTypes{ir.OLSH, types.TINT64, types.TUINT8}:   ssa.OpLsh64x8,
	opAndTwoTypes{ir.OLSH, types.TUINT64, types.TUINT8}:  ssa.OpLsh64x8,
	opAndTwoTypes{ir.OLSH, types.TINT64, types.TUINT16}:  ssa.OpLsh64x16,
	opAndTwoTypes{ir.OLSH, types.TUINT64, types.TUINT16}: ssa.OpLsh64x16,
	opAndTwoTypes{ir.OLSH, types.TINT64, types.TUINT32}:  ssa.OpLsh64x32,
	opAndTwoTypes{ir.OLSH, types.TUINT64, types.TUINT32}: ssa.OpLsh64x32,
	opAndTwoTypes{ir.OLSH, types.TINT64, types.TUINT64}:  ssa.OpLsh64x64,
	opAndTwoTypes{ir.OLSH, types.TUINT64, types.TUINT64}: ssa.OpLsh64x64,

	opAndTwoTypes{ir.ORSH, types.TINT8, types.TUINT8}:   ssa.OpRsh8x8,
	opAndTwoTypes{ir.ORSH, types.TUINT8, types.TUINT8}:  ssa.OpRsh8Ux8,
	opAndTwoTypes{ir.ORSH, types.TINT8, types.TUINT16}:  ssa.OpRsh8x16,
	opAndTwoTypes{ir.ORSH, types.TUINT8, types.TUINT16}: ssa.OpRsh8Ux16,
	opAndTwoTypes{ir.ORSH, types.TINT8, types.TUINT32}:  ssa.OpRsh8x32,
	opAndTwoTypes{ir.ORSH, types.TUINT8, types.TUINT32}: ssa.OpRsh8Ux32,
	opAndTwoTypes{ir.ORSH, types.TINT8, types.TUINT64}:  ssa.OpRsh8x64,
	opAndTwoTypes{ir.ORSH, types.TUINT8, types.TUINT64}: ssa.OpRsh8Ux64,

	opAndTwoTypes{ir.ORSH, types.TINT16, types.TUINT8}:   ssa.OpRsh16x8,
	opAndTwoTypes{ir.ORSH, types.TUINT16, types.TUINT8}:  ssa.OpRsh16Ux8,
	opAndTwoTypes{ir.ORSH, types.TINT16, types.TUINT16}:  ssa.OpRsh16x16,
	opAndTwoTypes{ir.ORSH, types.TUINT16, types.TUINT16}: ssa.OpRsh16Ux16,
	opAndTwoTypes{ir.ORSH, types.TINT16, types.TUINT32}:  ssa.OpRsh16x32,
	opAndTwoTypes{ir.ORSH, types.TUINT16, types.TUINT32}: ssa.OpRsh16Ux32,
	opAndTwoTypes{ir.ORSH, types.TINT16, types.TUINT64}:  ssa.OpRsh16x64,
	opAndTwoTypes{ir.ORSH, types.TUINT16, types.TUINT64}: ssa.OpRsh16Ux64,

	opAndTwoTypes{ir.ORSH, types.TINT32, types.TUINT8}:   ssa.OpRsh32x8,
	opAndTwoTypes{ir.ORSH, types.TUINT32, types.TUINT8}:  ssa.OpRsh32Ux8,
	opAndTwoTypes{ir.ORSH, types.TINT32, types.TUINT16}:  ssa.OpRsh32x16,
	opAndTwoTypes{ir.ORSH, types.TUINT32, types.TUINT16}: ssa.OpRsh32Ux16,
	opAndTwoTypes{ir.ORSH, types.TINT32, types.TUINT32}:  ssa.OpRsh32x32,
	opAndTwoTypes{ir.ORSH, types.TUINT32, types.TUINT32}: ssa.OpRsh32Ux32,
	opAndTwoTypes{ir.ORSH, types.TINT32, types.TUINT64}:  ssa.OpRsh32x64,
	opAndTwoTypes{ir.ORSH, types.TUINT32, types.TUINT64}: ssa.OpRsh32Ux64,

	opAndTwoTypes{ir.ORSH, types.TINT64, types.TUINT8}:   ssa.OpRsh64x8,
	opAndTwoTypes{ir.ORSH, types.TUINT64, types.TUINT8}:  ssa.OpRsh64Ux8,
	opAndTwoTypes{ir.ORSH, types.TINT64, types.TUINT16}:  ssa.OpRsh64x16,
	opAndTwoTypes{ir.ORSH, types.TUINT64, types.TUINT16}: ssa.OpRsh64Ux16,
	opAndTwoTypes{ir.ORSH, types.TINT64, types.TUINT32}:  ssa.OpRsh64x32,
	opAndTwoTypes{ir.ORSH, types.TUINT64, types.TUINT32}: ssa.OpRsh64Ux32,
	opAndTwoTypes{ir.ORSH, types.TINT64, types.TUINT64}:  ssa.OpRsh64x64,
	opAndTwoTypes{ir.ORSH, types.TUINT64, types.TUINT64}: ssa.OpRsh64Ux64,
}

func (s *state) ssaShiftOp(op ir.Op, t *types.Type, u *types.Type) ssa.Op {
	etype1 := s.concreteEtype(t)
	etype2 := s.concreteEtype(u)
	x, ok := shiftOpToSSA[opAndTwoTypes{op, etype1, etype2}]
	if !ok {
		s.Fatalf("unhandled shift op %v etype=%s/%s", op, etype1, etype2)
	}
	return x
}

// expr converts the expression n to ssa, adds it to s and returns the ssa result.
func (s *state) expr(n ir.Node) *ssa.Value {
	if hasUniquePos(n) {
		// ONAMEs and named OLITERALs have the line number
		// of the decl, not the use. See issue 14742.
		s.pushLine(n.Pos())
		defer s.popLine()
	}

	s.stmtList(n.Init())
	switch n.Op() {
	case ir.OBYTES2STRTMP:
		slice := s.expr(n.Left())
		ptr := s.newValue1(ssa.OpSlicePtr, s.f.Config.Types.BytePtr, slice)
		len := s.newValue1(ssa.OpSliceLen, types.Types[types.TINT], slice)
		return s.newValue2(ssa.OpStringMake, n.Type(), ptr, len)
	case ir.OSTR2BYTESTMP:
		str := s.expr(n.Left())
		ptr := s.newValue1(ssa.OpStringPtr, s.f.Config.Types.BytePtr, str)
		len := s.newValue1(ssa.OpStringLen, types.Types[types.TINT], str)
		return s.newValue3(ssa.OpSliceMake, n.Type(), ptr, len, len)
	case ir.OCFUNC:
		aux := n.Left().Sym().Linksym()
		return s.entryNewValue1A(ssa.OpAddr, n.Type(), aux, s.sb)
	case ir.OMETHEXPR:
		sym := funcsym(n.Sym()).Linksym()
		return s.entryNewValue1A(ssa.OpAddr, types.NewPtr(n.Type()), sym, s.sb)
	case ir.ONAME:
		if n.Class() == ir.PFUNC {
			// "value" of a function is the address of the function's closure
			sym := funcsym(n.Sym()).Linksym()
			return s.entryNewValue1A(ssa.OpAddr, types.NewPtr(n.Type()), sym, s.sb)
		}
		if s.canSSA(n) {
			return s.variable(n, n.Type())
		}
		addr := s.addr(n)
		return s.load(n.Type(), addr)
	case ir.OCLOSUREREAD:
		addr := s.addr(n)
		return s.load(n.Type(), addr)
	case ir.ONIL:
		t := n.Type()
		switch {
		case t.IsSlice():
			return s.constSlice(t)
		case t.IsInterface():
			return s.constInterface(t)
		default:
			return s.constNil(t)
		}
	case ir.OLITERAL:
		switch u := n.Val(); u.Kind() {
		case constant.Int:
			i := ir.IntVal(n.Type(), u)
			switch n.Type().Size() {
			case 1:
				return s.constInt8(n.Type(), int8(i))
			case 2:
				return s.constInt16(n.Type(), int16(i))
			case 4:
				return s.constInt32(n.Type(), int32(i))
			case 8:
				return s.constInt64(n.Type(), i)
			default:
				s.Fatalf("bad integer size %d", n.Type().Size())
				return nil
			}
		case constant.String:
			i := constant.StringVal(u)
			if i == "" {
				return s.constEmptyString(n.Type())
			}
			return s.entryNewValue0A(ssa.OpConstString, n.Type(), ssa.StringToAux(i))
		case constant.Bool:
			return s.constBool(constant.BoolVal(u))
		case constant.Float:
			f, _ := constant.Float64Val(u)
			switch n.Type().Size() {
			case 4:
				return s.constFloat32(n.Type(), f)
			case 8:
				return s.constFloat64(n.Type(), f)
			default:
				s.Fatalf("bad float size %d", n.Type().Size())
				return nil
			}
		case constant.Complex:
			re, _ := constant.Float64Val(constant.Real(u))
			im, _ := constant.Float64Val(constant.Imag(u))
			switch n.Type().Size() {
			case 8:
				pt := types.Types[types.TFLOAT32]
				return s.newValue2(ssa.OpComplexMake, n.Type(),
					s.constFloat32(pt, re),
					s.constFloat32(pt, im))
			case 16:
				pt := types.Types[types.TFLOAT64]
				return s.newValue2(ssa.OpComplexMake, n.Type(),
					s.constFloat64(pt, re),
					s.constFloat64(pt, im))
			default:
				s.Fatalf("bad complex size %d", n.Type().Size())
				return nil
			}
		default:
			s.Fatalf("unhandled OLITERAL %v", u.Kind())
			return nil
		}
	case ir.OCONVNOP:
		to := n.Type()
		from := n.Left().Type()

		// Assume everything will work out, so set up our return value.
		// Anything interesting that happens from here is a fatal.
		x := s.expr(n.Left())
		if to == from {
			return x
		}

		// Special case for not confusing GC and liveness.
		// We don't want pointers accidentally classified
		// as not-pointers or vice-versa because of copy
		// elision.
		if to.IsPtrShaped() != from.IsPtrShaped() {
			return s.newValue2(ssa.OpConvert, to, x, s.mem())
		}

		v := s.newValue1(ssa.OpCopy, to, x) // ensure that v has the right type

		// CONVNOP closure
		if to.Kind() == types.TFUNC && from.IsPtrShaped() {
			return v
		}

		// named <--> unnamed type or typed <--> untyped const
		if from.Kind() == to.Kind() {
			return v
		}

		// unsafe.Pointer <--> *T
		if to.IsUnsafePtr() && from.IsPtrShaped() || from.IsUnsafePtr() && to.IsPtrShaped() {
			return v
		}

		// map <--> *hmap
		if to.Kind() == types.TMAP && from.IsPtr() &&
			to.MapType().Hmap == from.Elem() {
			return v
		}

		dowidth(from)
		dowidth(to)
		if from.Width != to.Width {
			s.Fatalf("CONVNOP width mismatch %v (%d) -> %v (%d)\n", from, from.Width, to, to.Width)
			return nil
		}
		if etypesign(from.Kind()) != etypesign(to.Kind()) {
			s.Fatalf("CONVNOP sign mismatch %v (%s) -> %v (%s)\n", from, from.Kind(), to, to.Kind())
			return nil
		}

		if instrumenting {
			// These appear to be fine, but they fail the
			// integer constraint below, so okay them here.
			// Sample non-integer conversion: map[string]string -> *uint8
			return v
		}

		if etypesign(from.Kind()) == 0 {
			s.Fatalf("CONVNOP unrecognized non-integer %v -> %v\n", from, to)
			return nil
		}

		// integer, same width, same sign
		return v

	case ir.OCONV:
		x := s.expr(n.Left())
		ft := n.Left().Type() // from type
		tt := n.Type()        // to type
		if ft.IsBoolean() && tt.IsKind(types.TUINT8) {
			// Bool -> uint8 is generated internally when indexing into runtime.staticbyte.
			return s.newValue1(ssa.OpCopy, n.Type(), x)
		}
		if ft.IsInteger() && tt.IsInteger() {
			var op ssa.Op
			if tt.Size() == ft.Size() {
				op = ssa.OpCopy
			} else if tt.Size() < ft.Size() {
				// truncation
				switch 10*ft.Size() + tt.Size() {
				case 21:
					op = ssa.OpTrunc16to8
				case 41:
					op = ssa.OpTrunc32to8
				case 42:
					op = ssa.OpTrunc32to16
				case 81:
					op = ssa.OpTrunc64to8
				case 82:
					op = ssa.OpTrunc64to16
				case 84:
					op = ssa.OpTrunc64to32
				default:
					s.Fatalf("weird integer truncation %v -> %v", ft, tt)
				}
			} else if ft.IsSigned() {
				// sign extension
				switch 10*ft.Size() + tt.Size() {
				case 12:
					op = ssa.OpSignExt8to16
				case 14:
					op = ssa.OpSignExt8to32
				case 18:
					op = ssa.OpSignExt8to64
				case 24:
					op = ssa.OpSignExt16to32
				case 28:
					op = ssa.OpSignExt16to64
				case 48:
					op = ssa.OpSignExt32to64
				default:
					s.Fatalf("bad integer sign extension %v -> %v", ft, tt)
				}
			} else {
				// zero extension
				switch 10*ft.Size() + tt.Size() {
				case 12:
					op = ssa.OpZeroExt8to16
				case 14:
					op = ssa.OpZeroExt8to32
				case 18:
					op = ssa.OpZeroExt8to64
				case 24:
					op = ssa.OpZeroExt16to32
				case 28:
					op = ssa.OpZeroExt16to64
				case 48:
					op = ssa.OpZeroExt32to64
				default:
					s.Fatalf("weird integer sign extension %v -> %v", ft, tt)
				}
			}
			return s.newValue1(op, n.Type(), x)
		}

		if ft.IsFloat() || tt.IsFloat() {
			conv, ok := fpConvOpToSSA[twoTypes{s.concreteEtype(ft), s.concreteEtype(tt)}]
			if s.config.RegSize == 4 && thearch.LinkArch.Family != sys.MIPS && !s.softFloat {
				if conv1, ok1 := fpConvOpToSSA32[twoTypes{s.concreteEtype(ft), s.concreteEtype(tt)}]; ok1 {
					conv = conv1
				}
			}
			if thearch.LinkArch.Family == sys.ARM64 || thearch.LinkArch.Family == sys.Wasm || thearch.LinkArch.Family == sys.S390X || s.softFloat {
				if conv1, ok1 := uint64fpConvOpToSSA[twoTypes{s.concreteEtype(ft), s.concreteEtype(tt)}]; ok1 {
					conv = conv1
				}
			}

			if thearch.LinkArch.Family == sys.MIPS && !s.softFloat {
				if ft.Size() == 4 && ft.IsInteger() && !ft.IsSigned() {
					// tt is float32 or float64, and ft is also unsigned
					if tt.Size() == 4 {
						return s.uint32Tofloat32(n, x, ft, tt)
					}
					if tt.Size() == 8 {
						return s.uint32Tofloat64(n, x, ft, tt)
					}
				} else if tt.Size() == 4 && tt.IsInteger() && !tt.IsSigned() {
					// ft is float32 or float64, and tt is unsigned integer
					if ft.Size() == 4 {
						return s.float32ToUint32(n, x, ft, tt)
					}
					if ft.Size() == 8 {
						return s.float64ToUint32(n, x, ft, tt)
					}
				}
			}

			if !ok {
				s.Fatalf("weird float conversion %v -> %v", ft, tt)
			}
			op1, op2, it := conv.op1, conv.op2, conv.intermediateType

			if op1 != ssa.OpInvalid && op2 != ssa.OpInvalid {
				// normal case, not tripping over unsigned 64
				if op1 == ssa.OpCopy {
					if op2 == ssa.OpCopy {
						return x
					}
					return s.newValueOrSfCall1(op2, n.Type(), x)
				}
				if op2 == ssa.OpCopy {
					return s.newValueOrSfCall1(op1, n.Type(), x)
				}
				return s.newValueOrSfCall1(op2, n.Type(), s.newValueOrSfCall1(op1, types.Types[it], x))
			}
			// Tricky 64-bit unsigned cases.
			if ft.IsInteger() {
				// tt is float32 or float64, and ft is also unsigned
				if tt.Size() == 4 {
					return s.uint64Tofloat32(n, x, ft, tt)
				}
				if tt.Size() == 8 {
					return s.uint64Tofloat64(n, x, ft, tt)
				}
				s.Fatalf("weird unsigned integer to float conversion %v -> %v", ft, tt)
			}
			// ft is float32 or float64, and tt is unsigned integer
			if ft.Size() == 4 {
				return s.float32ToUint64(n, x, ft, tt)
			}
			if ft.Size() == 8 {
				return s.float64ToUint64(n, x, ft, tt)
			}
			s.Fatalf("weird float to unsigned integer conversion %v -> %v", ft, tt)
			return nil
		}

		if ft.IsComplex() && tt.IsComplex() {
			var op ssa.Op
			if ft.Size() == tt.Size() {
				switch ft.Size() {
				case 8:
					op = ssa.OpRound32F
				case 16:
					op = ssa.OpRound64F
				default:
					s.Fatalf("weird complex conversion %v -> %v", ft, tt)
				}
			} else if ft.Size() == 8 && tt.Size() == 16 {
				op = ssa.OpCvt32Fto64F
			} else if ft.Size() == 16 && tt.Size() == 8 {
				op = ssa.OpCvt64Fto32F
			} else {
				s.Fatalf("weird complex conversion %v -> %v", ft, tt)
			}
			ftp := floatForComplex(ft)
			ttp := floatForComplex(tt)
			return s.newValue2(ssa.OpComplexMake, tt,
				s.newValueOrSfCall1(op, ttp, s.newValue1(ssa.OpComplexReal, ftp, x)),
				s.newValueOrSfCall1(op, ttp, s.newValue1(ssa.OpComplexImag, ftp, x)))
		}

		s.Fatalf("unhandled OCONV %s -> %s", n.Left().Type().Kind(), n.Type().Kind())
		return nil

	case ir.ODOTTYPE:
		res, _ := s.dottype(n, false)
		return res

	// binary ops
	case ir.OLT, ir.OEQ, ir.ONE, ir.OLE, ir.OGE, ir.OGT:
		a := s.expr(n.Left())
		b := s.expr(n.Right())
		if n.Left().Type().IsComplex() {
			pt := floatForComplex(n.Left().Type())
			op := s.ssaOp(ir.OEQ, pt)
			r := s.newValueOrSfCall2(op, types.Types[types.TBOOL], s.newValue1(ssa.OpComplexReal, pt, a), s.newValue1(ssa.OpComplexReal, pt, b))
			i := s.newValueOrSfCall2(op, types.Types[types.TBOOL], s.newValue1(ssa.OpComplexImag, pt, a), s.newValue1(ssa.OpComplexImag, pt, b))
			c := s.newValue2(ssa.OpAndB, types.Types[types.TBOOL], r, i)
			switch n.Op() {
			case ir.OEQ:
				return c
			case ir.ONE:
				return s.newValue1(ssa.OpNot, types.Types[types.TBOOL], c)
			default:
				s.Fatalf("ordered complex compare %v", n.Op())
			}
		}

		// Convert OGE and OGT into OLE and OLT.
		op := n.Op()
		switch op {
		case ir.OGE:
			op, a, b = ir.OLE, b, a
		case ir.OGT:
			op, a, b = ir.OLT, b, a
		}
		if n.Left().Type().IsFloat() {
			// float comparison
			return s.newValueOrSfCall2(s.ssaOp(op, n.Left().Type()), types.Types[types.TBOOL], a, b)
		}
		// integer comparison
		return s.newValue2(s.ssaOp(op, n.Left().Type()), types.Types[types.TBOOL], a, b)
	case ir.OMUL:
		a := s.expr(n.Left())
		b := s.expr(n.Right())
		if n.Type().IsComplex() {
			mulop := ssa.OpMul64F
			addop := ssa.OpAdd64F
			subop := ssa.OpSub64F
			pt := floatForComplex(n.Type())   // Could be Float32 or Float64
			wt := types.Types[types.TFLOAT64] // Compute in Float64 to minimize cancellation error

			areal := s.newValue1(ssa.OpComplexReal, pt, a)
			breal := s.newValue1(ssa.OpComplexReal, pt, b)
			aimag := s.newValue1(ssa.OpComplexImag, pt, a)
			bimag := s.newValue1(ssa.OpComplexImag, pt, b)

			if pt != wt { // Widen for calculation
				areal = s.newValueOrSfCall1(ssa.OpCvt32Fto64F, wt, areal)
				breal = s.newValueOrSfCall1(ssa.OpCvt32Fto64F, wt, breal)
				aimag = s.newValueOrSfCall1(ssa.OpCvt32Fto64F, wt, aimag)
				bimag = s.newValueOrSfCall1(ssa.OpCvt32Fto64F, wt, bimag)
			}

			xreal := s.newValueOrSfCall2(subop, wt, s.newValueOrSfCall2(mulop, wt, areal, breal), s.newValueOrSfCall2(mulop, wt, aimag, bimag))
			ximag := s.newValueOrSfCall2(addop, wt, s.newValueOrSfCall2(mulop, wt, areal, bimag), s.newValueOrSfCall2(mulop, wt, aimag, breal))

			if pt != wt { // Narrow to store back
				xreal = s.newValueOrSfCall1(ssa.OpCvt64Fto32F, pt, xreal)
				ximag = s.newValueOrSfCall1(ssa.OpCvt64Fto32F, pt, ximag)
			}

			return s.newValue2(ssa.OpComplexMake, n.Type(), xreal, ximag)
		}

		if n.Type().IsFloat() {
			return s.newValueOrSfCall2(s.ssaOp(n.Op(), n.Type()), a.Type, a, b)
		}

		return s.newValue2(s.ssaOp(n.Op(), n.Type()), a.Type, a, b)

	case ir.ODIV:
		a := s.expr(n.Left())
		b := s.expr(n.Right())
		if n.Type().IsComplex() {
			// TODO this is not executed because the front-end substitutes a runtime call.
			// That probably ought to change; with modest optimization the widen/narrow
			// conversions could all be elided in larger expression trees.
			mulop := ssa.OpMul64F
			addop := ssa.OpAdd64F
			subop := ssa.OpSub64F
			divop := ssa.OpDiv64F
			pt := floatForComplex(n.Type())   // Could be Float32 or Float64
			wt := types.Types[types.TFLOAT64] // Compute in Float64 to minimize cancellation error

			areal := s.newValue1(ssa.OpComplexReal, pt, a)
			breal := s.newValue1(ssa.OpComplexReal, pt, b)
			aimag := s.newValue1(ssa.OpComplexImag, pt, a)
			bimag := s.newValue1(ssa.OpComplexImag, pt, b)

			if pt != wt { // Widen for calculation
				areal = s.newValueOrSfCall1(ssa.OpCvt32Fto64F, wt, areal)
				breal = s.newValueOrSfCall1(ssa.OpCvt32Fto64F, wt, breal)
				aimag = s.newValueOrSfCall1(ssa.OpCvt32Fto64F, wt, aimag)
				bimag = s.newValueOrSfCall1(ssa.OpCvt32Fto64F, wt, bimag)
			}

			denom := s.newValueOrSfCall2(addop, wt, s.newValueOrSfCall2(mulop, wt, breal, breal), s.newValueOrSfCall2(mulop, wt, bimag, bimag))
			xreal := s.newValueOrSfCall2(addop, wt, s.newValueOrSfCall2(mulop, wt, areal, breal), s.newValueOrSfCall2(mulop, wt, aimag, bimag))
			ximag := s.newValueOrSfCall2(subop, wt, s.newValueOrSfCall2(mulop, wt, aimag, breal), s.newValueOrSfCall2(mulop, wt, areal, bimag))

			// TODO not sure if this is best done in wide precision or narrow
			// Double-rounding might be an issue.
			// Note that the pre-SSA implementation does the entire calculation
			// in wide format, so wide is compatible.
			xreal = s.newValueOrSfCall2(divop, wt, xreal, denom)
			ximag = s.newValueOrSfCall2(divop, wt, ximag, denom)

			if pt != wt { // Narrow to store back
				xreal = s.newValueOrSfCall1(ssa.OpCvt64Fto32F, pt, xreal)
				ximag = s.newValueOrSfCall1(ssa.OpCvt64Fto32F, pt, ximag)
			}
			return s.newValue2(ssa.OpComplexMake, n.Type(), xreal, ximag)
		}
		if n.Type().IsFloat() {
			return s.newValueOrSfCall2(s.ssaOp(n.Op(), n.Type()), a.Type, a, b)
		}
		return s.intDivide(n, a, b)
	case ir.OMOD:
		a := s.expr(n.Left())
		b := s.expr(n.Right())
		return s.intDivide(n, a, b)
	case ir.OADD, ir.OSUB:
		a := s.expr(n.Left())
		b := s.expr(n.Right())
		if n.Type().IsComplex() {
			pt := floatForComplex(n.Type())
			op := s.ssaOp(n.Op(), pt)
			return s.newValue2(ssa.OpComplexMake, n.Type(),
				s.newValueOrSfCall2(op, pt, s.newValue1(ssa.OpComplexReal, pt, a), s.newValue1(ssa.OpComplexReal, pt, b)),
				s.newValueOrSfCall2(op, pt, s.newValue1(ssa.OpComplexImag, pt, a), s.newValue1(ssa.OpComplexImag, pt, b)))
		}
		if n.Type().IsFloat() {
			return s.newValueOrSfCall2(s.ssaOp(n.Op(), n.Type()), a.Type, a, b)
		}
		return s.newValue2(s.ssaOp(n.Op(), n.Type()), a.Type, a, b)
	case ir.OAND, ir.OOR, ir.OXOR:
		a := s.expr(n.Left())
		b := s.expr(n.Right())
		return s.newValue2(s.ssaOp(n.Op(), n.Type()), a.Type, a, b)
	case ir.OANDNOT:
		a := s.expr(n.Left())
		b := s.expr(n.Right())
		b = s.newValue1(s.ssaOp(ir.OBITNOT, b.Type), b.Type, b)
		return s.newValue2(s.ssaOp(ir.OAND, n.Type()), a.Type, a, b)
	case ir.OLSH, ir.ORSH:
		a := s.expr(n.Left())
		b := s.expr(n.Right())
		bt := b.Type
		if bt.IsSigned() {
			cmp := s.newValue2(s.ssaOp(ir.OLE, bt), types.Types[types.TBOOL], s.zeroVal(bt), b)
			s.check(cmp, panicshift)
			bt = bt.ToUnsigned()
		}
		return s.newValue2(s.ssaShiftOp(n.Op(), n.Type(), bt), a.Type, a, b)
	case ir.OANDAND, ir.OOROR:
		// To implement OANDAND (and OOROR), we introduce a
		// new temporary variable to hold the result. The
		// variable is associated with the OANDAND node in the
		// s.vars table (normally variables are only
		// associated with ONAME nodes). We convert
		//     A && B
		// to
		//     var = A
		//     if var {
		//         var = B
		//     }
		// Using var in the subsequent block introduces the
		// necessary phi variable.
		el := s.expr(n.Left())
		s.vars[n] = el

		b := s.endBlock()
		b.Kind = ssa.BlockIf
		b.SetControl(el)
		// In theory, we should set b.Likely here based on context.
		// However, gc only gives us likeliness hints
		// in a single place, for plain OIF statements,
		// and passing around context is finnicky, so don't bother for now.

		bRight := s.f.NewBlock(ssa.BlockPlain)
		bResult := s.f.NewBlock(ssa.BlockPlain)
		if n.Op() == ir.OANDAND {
			b.AddEdgeTo(bRight)
			b.AddEdgeTo(bResult)
		} else if n.Op() == ir.OOROR {
			b.AddEdgeTo(bResult)
			b.AddEdgeTo(bRight)
		}

		s.startBlock(bRight)
		er := s.expr(n.Right())
		s.vars[n] = er

		b = s.endBlock()
		b.AddEdgeTo(bResult)

		s.startBlock(bResult)
		return s.variable(n, types.Types[types.TBOOL])
	case ir.OCOMPLEX:
		r := s.expr(n.Left())
		i := s.expr(n.Right())
		return s.newValue2(ssa.OpComplexMake, n.Type(), r, i)

	// unary ops
	case ir.ONEG:
		a := s.expr(n.Left())
		if n.Type().IsComplex() {
			tp := floatForComplex(n.Type())
			negop := s.ssaOp(n.Op(), tp)
			return s.newValue2(ssa.OpComplexMake, n.Type(),
				s.newValue1(negop, tp, s.newValue1(ssa.OpComplexReal, tp, a)),
				s.newValue1(negop, tp, s.newValue1(ssa.OpComplexImag, tp, a)))
		}
		return s.newValue1(s.ssaOp(n.Op(), n.Type()), a.Type, a)
	case ir.ONOT, ir.OBITNOT:
		a := s.expr(n.Left())
		return s.newValue1(s.ssaOp(n.Op(), n.Type()), a.Type, a)
	case ir.OIMAG, ir.OREAL:
		a := s.expr(n.Left())
		return s.newValue1(s.ssaOp(n.Op(), n.Left().Type()), n.Type(), a)
	case ir.OPLUS:
		return s.expr(n.Left())

	case ir.OADDR:
		return s.addr(n.Left())

	case ir.ORESULT:
		if s.prevCall == nil || s.prevCall.Op != ssa.OpStaticLECall && s.prevCall.Op != ssa.OpInterLECall && s.prevCall.Op != ssa.OpClosureLECall {
			// Do the old thing
			addr := s.constOffPtrSP(types.NewPtr(n.Type()), n.Offset())
			return s.rawLoad(n.Type(), addr)
		}
		which := s.prevCall.Aux.(*ssa.AuxCall).ResultForOffset(n.Offset())
		if which == -1 {
			// Do the old thing // TODO: Panic instead.
			addr := s.constOffPtrSP(types.NewPtr(n.Type()), n.Offset())
			return s.rawLoad(n.Type(), addr)
		}
		if canSSAType(n.Type()) {
			return s.newValue1I(ssa.OpSelectN, n.Type(), which, s.prevCall)
		} else {
			addr := s.newValue1I(ssa.OpSelectNAddr, types.NewPtr(n.Type()), which, s.prevCall)
			return s.rawLoad(n.Type(), addr)
		}

	case ir.ODEREF:
		p := s.exprPtr(n.Left(), n.Bounded(), n.Pos())
		return s.load(n.Type(), p)

	case ir.ODOT:
		if n.Left().Op() == ir.OSTRUCTLIT {
			// All literals with nonzero fields have already been
			// rewritten during walk. Any that remain are just T{}
			// or equivalents. Use the zero value.
			if !isZero(n.Left()) {
				s.Fatalf("literal with nonzero value in SSA: %v", n.Left())
			}
			return s.zeroVal(n.Type())
		}
		// If n is addressable and can't be represented in
		// SSA, then load just the selected field. This
		// prevents false memory dependencies in race/msan
		// instrumentation.
		if islvalue(n) && !s.canSSA(n) {
			p := s.addr(n)
			return s.load(n.Type(), p)
		}
		v := s.expr(n.Left())
		return s.newValue1I(ssa.OpStructSelect, n.Type(), int64(fieldIdx(n)), v)

	case ir.ODOTPTR:
		p := s.exprPtr(n.Left(), n.Bounded(), n.Pos())
		p = s.newValue1I(ssa.OpOffPtr, types.NewPtr(n.Type()), n.Offset(), p)
		return s.load(n.Type(), p)

	case ir.OINDEX:
		switch {
		case n.Left().Type().IsString():
			if n.Bounded() && ir.IsConst(n.Left(), constant.String) && ir.IsConst(n.Right(), constant.Int) {
				// Replace "abc"[1] with 'b'.
				// Delayed until now because "abc"[1] is not an ideal constant.
				// See test/fixedbugs/issue11370.go.
				return s.newValue0I(ssa.OpConst8, types.Types[types.TUINT8], int64(int8(ir.StringVal(n.Left())[ir.Int64Val(n.Right())])))
			}
			a := s.expr(n.Left())
			i := s.expr(n.Right())
			len := s.newValue1(ssa.OpStringLen, types.Types[types.TINT], a)
			i = s.boundsCheck(i, len, ssa.BoundsIndex, n.Bounded())
			ptrtyp := s.f.Config.Types.BytePtr
			ptr := s.newValue1(ssa.OpStringPtr, ptrtyp, a)
			if ir.IsConst(n.Right(), constant.Int) {
				ptr = s.newValue1I(ssa.OpOffPtr, ptrtyp, ir.Int64Val(n.Right()), ptr)
			} else {
				ptr = s.newValue2(ssa.OpAddPtr, ptrtyp, ptr, i)
			}
			return s.load(types.Types[types.TUINT8], ptr)
		case n.Left().Type().IsSlice():
			p := s.addr(n)
			return s.load(n.Left().Type().Elem(), p)
		case n.Left().Type().IsArray():
			if canSSAType(n.Left().Type()) {
				// SSA can handle arrays of length at most 1.
				bound := n.Left().Type().NumElem()
				a := s.expr(n.Left())
				i := s.expr(n.Right())
				if bound == 0 {
					// Bounds check will never succeed.  Might as well
					// use constants for the bounds check.
					z := s.constInt(types.Types[types.TINT], 0)
					s.boundsCheck(z, z, ssa.BoundsIndex, false)
					// The return value won't be live, return junk.
					return s.newValue0(ssa.OpUnknown, n.Type())
				}
				len := s.constInt(types.Types[types.TINT], bound)
				s.boundsCheck(i, len, ssa.BoundsIndex, n.Bounded()) // checks i == 0
				return s.newValue1I(ssa.OpArraySelect, n.Type(), 0, a)
			}
			p := s.addr(n)
			return s.load(n.Left().Type().Elem(), p)
		default:
			s.Fatalf("bad type for index %v", n.Left().Type())
			return nil
		}

	case ir.OLEN, ir.OCAP:
		switch {
		case n.Left().Type().IsSlice():
			op := ssa.OpSliceLen
			if n.Op() == ir.OCAP {
				op = ssa.OpSliceCap
			}
			return s.newValue1(op, types.Types[types.TINT], s.expr(n.Left()))
		case n.Left().Type().IsString(): // string; not reachable for OCAP
			return s.newValue1(ssa.OpStringLen, types.Types[types.TINT], s.expr(n.Left()))
		case n.Left().Type().IsMap(), n.Left().Type().IsChan():
			return s.referenceTypeBuiltin(n, s.expr(n.Left()))
		default: // array
			return s.constInt(types.Types[types.TINT], n.Left().Type().NumElem())
		}

	case ir.OSPTR:
		a := s.expr(n.Left())
		if n.Left().Type().IsSlice() {
			return s.newValue1(ssa.OpSlicePtr, n.Type(), a)
		} else {
			return s.newValue1(ssa.OpStringPtr, n.Type(), a)
		}

	case ir.OITAB:
		a := s.expr(n.Left())
		return s.newValue1(ssa.OpITab, n.Type(), a)

	case ir.OIDATA:
		a := s.expr(n.Left())
		return s.newValue1(ssa.OpIData, n.Type(), a)

	case ir.OEFACE:
		tab := s.expr(n.Left())
		data := s.expr(n.Right())
		return s.newValue2(ssa.OpIMake, n.Type(), tab, data)

	case ir.OSLICEHEADER:
		p := s.expr(n.Left())
		l := s.expr(n.List().First())
		c := s.expr(n.List().Second())
		return s.newValue3(ssa.OpSliceMake, n.Type(), p, l, c)

	case ir.OSLICE, ir.OSLICEARR, ir.OSLICE3, ir.OSLICE3ARR:
		v := s.expr(n.Left())
		var i, j, k *ssa.Value
		low, high, max := n.SliceBounds()
		if low != nil {
			i = s.expr(low)
		}
		if high != nil {
			j = s.expr(high)
		}
		if max != nil {
			k = s.expr(max)
		}
		p, l, c := s.slice(v, i, j, k, n.Bounded())
		return s.newValue3(ssa.OpSliceMake, n.Type(), p, l, c)

	case ir.OSLICESTR:
		v := s.expr(n.Left())
		var i, j *ssa.Value
		low, high, _ := n.SliceBounds()
		if low != nil {
			i = s.expr(low)
		}
		if high != nil {
			j = s.expr(high)
		}
		p, l, _ := s.slice(v, i, j, nil, n.Bounded())
		return s.newValue2(ssa.OpStringMake, n.Type(), p, l)

	case ir.OCALLFUNC:
		if isIntrinsicCall(n) {
			return s.intrinsicCall(n)
		}
		fallthrough

	case ir.OCALLINTER, ir.OCALLMETH:
		return s.callResult(n, callNormal)

	case ir.OGETG:
		return s.newValue1(ssa.OpGetG, n.Type(), s.mem())

	case ir.OAPPEND:
		return s.append(n, false)

	case ir.OSTRUCTLIT, ir.OARRAYLIT:
		// All literals with nonzero fields have already been
		// rewritten during walk. Any that remain are just T{}
		// or equivalents. Use the zero value.
		if !isZero(n) {
			s.Fatalf("literal with nonzero value in SSA: %v", n)
		}
		return s.zeroVal(n.Type())

	case ir.ONEWOBJ:
		if n.Type().Elem().Size() == 0 {
			return s.newValue1A(ssa.OpAddr, n.Type(), zerobaseSym, s.sb)
		}
		typ := s.expr(n.Left())
		vv := s.rtcall(newobject, true, []*types.Type{n.Type()}, typ)
		return vv[0]

	default:
		s.Fatalf("unhandled expr %v", n.Op())
		return nil
	}
}

// append converts an OAPPEND node to SSA.
// If inplace is false, it converts the OAPPEND expression n to an ssa.Value,
// adds it to s, and returns the Value.
// If inplace is true, it writes the result of the OAPPEND expression n
// back to the slice being appended to, and returns nil.
// inplace MUST be set to false if the slice can be SSA'd.
func (s *state) append(n ir.Node, inplace bool) *ssa.Value {
	// If inplace is false, process as expression "append(s, e1, e2, e3)":
	//
	// ptr, len, cap := s
	// newlen := len + 3
	// if newlen > cap {
	//     ptr, len, cap = growslice(s, newlen)
	//     newlen = len + 3 // recalculate to avoid a spill
	// }
	// // with write barriers, if needed:
	// *(ptr+len) = e1
	// *(ptr+len+1) = e2
	// *(ptr+len+2) = e3
	// return makeslice(ptr, newlen, cap)
	//
	//
	// If inplace is true, process as statement "s = append(s, e1, e2, e3)":
	//
	// a := &s
	// ptr, len, cap := s
	// newlen := len + 3
	// if uint(newlen) > uint(cap) {
	//    newptr, len, newcap = growslice(ptr, len, cap, newlen)
	//    vardef(a)       // if necessary, advise liveness we are writing a new a
	//    *a.cap = newcap // write before ptr to avoid a spill
	//    *a.ptr = newptr // with write barrier
	// }
	// newlen = len + 3 // recalculate to avoid a spill
	// *a.len = newlen
	// // with write barriers, if needed:
	// *(ptr+len) = e1
	// *(ptr+len+1) = e2
	// *(ptr+len+2) = e3

	et := n.Type().Elem()
	pt := types.NewPtr(et)

	// Evaluate slice
	sn := n.List().First() // the slice node is the first in the list

	var slice, addr *ssa.Value
	if inplace {
		addr = s.addr(sn)
		slice = s.load(n.Type(), addr)
	} else {
		slice = s.expr(sn)
	}

	// Allocate new blocks
	grow := s.f.NewBlock(ssa.BlockPlain)
	assign := s.f.NewBlock(ssa.BlockPlain)

	// Decide if we need to grow
	nargs := int64(n.List().Len() - 1)
	p := s.newValue1(ssa.OpSlicePtr, pt, slice)
	l := s.newValue1(ssa.OpSliceLen, types.Types[types.TINT], slice)
	c := s.newValue1(ssa.OpSliceCap, types.Types[types.TINT], slice)
	nl := s.newValue2(s.ssaOp(ir.OADD, types.Types[types.TINT]), types.Types[types.TINT], l, s.constInt(types.Types[types.TINT], nargs))

	cmp := s.newValue2(s.ssaOp(ir.OLT, types.Types[types.TUINT]), types.Types[types.TBOOL], c, nl)
	s.vars[ptrVar] = p

	if !inplace {
		s.vars[newlenVar] = nl
		s.vars[capVar] = c
	} else {
		s.vars[lenVar] = l
	}

	b := s.endBlock()
	b.Kind = ssa.BlockIf
	b.Likely = ssa.BranchUnlikely
	b.SetControl(cmp)
	b.AddEdgeTo(grow)
	b.AddEdgeTo(assign)

	// Call growslice
	s.startBlock(grow)
	taddr := s.expr(n.Left())
	r := s.rtcall(growslice, true, []*types.Type{pt, types.Types[types.TINT], types.Types[types.TINT]}, taddr, p, l, c, nl)

	if inplace {
		if sn.Op() == ir.ONAME && sn.Class() != ir.PEXTERN {
			// Tell liveness we're about to build a new slice
			s.vars[memVar] = s.newValue1A(ssa.OpVarDef, types.TypeMem, sn.(*ir.Name), s.mem())
		}
		capaddr := s.newValue1I(ssa.OpOffPtr, s.f.Config.Types.IntPtr, sliceCapOffset, addr)
		s.store(types.Types[types.TINT], capaddr, r[2])
		s.store(pt, addr, r[0])
		// load the value we just stored to avoid having to spill it
		s.vars[ptrVar] = s.load(pt, addr)
		s.vars[lenVar] = r[1] // avoid a spill in the fast path
	} else {
		s.vars[ptrVar] = r[0]
		s.vars[newlenVar] = s.newValue2(s.ssaOp(ir.OADD, types.Types[types.TINT]), types.Types[types.TINT], r[1], s.constInt(types.Types[types.TINT], nargs))
		s.vars[capVar] = r[2]
	}

	b = s.endBlock()
	b.AddEdgeTo(assign)

	// assign new elements to slots
	s.startBlock(assign)

	if inplace {
		l = s.variable(lenVar, types.Types[types.TINT]) // generates phi for len
		nl = s.newValue2(s.ssaOp(ir.OADD, types.Types[types.TINT]), types.Types[types.TINT], l, s.constInt(types.Types[types.TINT], nargs))
		lenaddr := s.newValue1I(ssa.OpOffPtr, s.f.Config.Types.IntPtr, sliceLenOffset, addr)
		s.store(types.Types[types.TINT], lenaddr, nl)
	}

	// Evaluate args
	type argRec struct {
		// if store is true, we're appending the value v.  If false, we're appending the
		// value at *v.
		v     *ssa.Value
		store bool
	}
	args := make([]argRec, 0, nargs)
	for _, n := range n.List().Slice()[1:] {
		if canSSAType(n.Type()) {
			args = append(args, argRec{v: s.expr(n), store: true})
		} else {
			v := s.addr(n)
			args = append(args, argRec{v: v})
		}
	}

	p = s.variable(ptrVar, pt) // generates phi for ptr
	if !inplace {
		nl = s.variable(newlenVar, types.Types[types.TINT]) // generates phi for nl
		c = s.variable(capVar, types.Types[types.TINT])     // generates phi for cap
	}
	p2 := s.newValue2(ssa.OpPtrIndex, pt, p, l)
	for i, arg := range args {
		addr := s.newValue2(ssa.OpPtrIndex, pt, p2, s.constInt(types.Types[types.TINT], int64(i)))
		if arg.store {
			s.storeType(et, addr, arg.v, 0, true)
		} else {
			s.move(et, addr, arg.v)
		}
	}

	delete(s.vars, ptrVar)
	if inplace {
		delete(s.vars, lenVar)
		return nil
	}
	delete(s.vars, newlenVar)
	delete(s.vars, capVar)
	// make result
	return s.newValue3(ssa.OpSliceMake, n.Type(), p, nl, c)
}

// condBranch evaluates the boolean expression cond and branches to yes
// if cond is true and no if cond is false.
// This function is intended to handle && and || better than just calling
// s.expr(cond) and branching on the result.
func (s *state) condBranch(cond ir.Node, yes, no *ssa.Block, likely int8) {
	switch cond.Op() {
	case ir.OANDAND:
		mid := s.f.NewBlock(ssa.BlockPlain)
		s.stmtList(cond.Init())
		s.condBranch(cond.Left(), mid, no, max8(likely, 0))
		s.startBlock(mid)
		s.condBranch(cond.Right(), yes, no, likely)
		return
		// Note: if likely==1, then both recursive calls pass 1.
		// If likely==-1, then we don't have enough information to decide
		// whether the first branch is likely or not. So we pass 0 for
		// the likeliness of the first branch.
		// TODO: have the frontend give us branch prediction hints for
		// OANDAND and OOROR nodes (if it ever has such info).
	case ir.OOROR:
		mid := s.f.NewBlock(ssa.BlockPlain)
		s.stmtList(cond.Init())
		s.condBranch(cond.Left(), yes, mid, min8(likely, 0))
		s.startBlock(mid)
		s.condBranch(cond.Right(), yes, no, likely)
		return
		// Note: if likely==-1, then both recursive calls pass -1.
		// If likely==1, then we don't have enough info to decide
		// the likelihood of the first branch.
	case ir.ONOT:
		s.stmtList(cond.Init())
		s.condBranch(cond.Left(), no, yes, -likely)
		return
	case ir.OCONVNOP:
		s.stmtList(cond.Init())
		s.condBranch(cond.Left(), yes, no, likely)
		return
	}
	c := s.expr(cond)
	b := s.endBlock()
	b.Kind = ssa.BlockIf
	b.SetControl(c)
	b.Likely = ssa.BranchPrediction(likely) // gc and ssa both use -1/0/+1 for likeliness
	b.AddEdgeTo(yes)
	b.AddEdgeTo(no)
}

type skipMask uint8

const (
	skipPtr skipMask = 1 << iota
	skipLen
	skipCap
)

// assign does left = right.
// Right has already been evaluated to ssa, left has not.
// If deref is true, then we do left = *right instead (and right has already been nil-checked).
// If deref is true and right == nil, just do left = 0.
// skip indicates assignments (at the top level) that can be avoided.
func (s *state) assign(left ir.Node, right *ssa.Value, deref bool, skip skipMask) {
	if left.Op() == ir.ONAME && ir.IsBlank(left) {
		return
	}
	t := left.Type()
	dowidth(t)
	if s.canSSA(left) {
		if deref {
			s.Fatalf("can SSA LHS %v but not RHS %s", left, right)
		}
		if left.Op() == ir.ODOT {
			// We're assigning to a field of an ssa-able value.
			// We need to build a new structure with the new value for the
			// field we're assigning and the old values for the other fields.
			// For instance:
			//   type T struct {a, b, c int}
			//   var T x
			//   x.b = 5
			// For the x.b = 5 assignment we want to generate x = T{x.a, 5, x.c}

			// Grab information about the structure type.
			t := left.Left().Type()
			nf := t.NumFields()
			idx := fieldIdx(left)

			// Grab old value of structure.
			old := s.expr(left.Left())

			// Make new structure.
			new := s.newValue0(ssa.StructMakeOp(t.NumFields()), t)

			// Add fields as args.
			for i := 0; i < nf; i++ {
				if i == idx {
					new.AddArg(right)
				} else {
					new.AddArg(s.newValue1I(ssa.OpStructSelect, t.FieldType(i), int64(i), old))
				}
			}

			// Recursively assign the new value we've made to the base of the dot op.
			s.assign(left.Left(), new, false, 0)
			// TODO: do we need to update named values here?
			return
		}
		if left.Op() == ir.OINDEX && left.Left().Type().IsArray() {
			s.pushLine(left.Pos())
			defer s.popLine()
			// We're assigning to an element of an ssa-able array.
			// a[i] = v
			t := left.Left().Type()
			n := t.NumElem()

			i := s.expr(left.Right()) // index
			if n == 0 {
				// The bounds check must fail.  Might as well
				// ignore the actual index and just use zeros.
				z := s.constInt(types.Types[types.TINT], 0)
				s.boundsCheck(z, z, ssa.BoundsIndex, false)
				return
			}
			if n != 1 {
				s.Fatalf("assigning to non-1-length array")
			}
			// Rewrite to a = [1]{v}
			len := s.constInt(types.Types[types.TINT], 1)
			s.boundsCheck(i, len, ssa.BoundsIndex, false) // checks i == 0
			v := s.newValue1(ssa.OpArrayMake1, t, right)
			s.assign(left.Left(), v, false, 0)
			return
		}
		// Update variable assignment.
		s.vars[left] = right
		s.addNamedValue(left, right)
		return
	}

	// If this assignment clobbers an entire local variable, then emit
	// OpVarDef so liveness analysis knows the variable is redefined.
	if base := clobberBase(left); base.Op() == ir.ONAME && base.Class() != ir.PEXTERN && skip == 0 {
		s.vars[memVar] = s.newValue1Apos(ssa.OpVarDef, types.TypeMem, base.(*ir.Name), s.mem(), !ir.IsAutoTmp(base))
	}

	// Left is not ssa-able. Compute its address.
	addr := s.addr(left)
	if isReflectHeaderDataField(left) {
		// Package unsafe's documentation says storing pointers into
		// reflect.SliceHeader and reflect.StringHeader's Data fields
		// is valid, even though they have type uintptr (#19168).
		// Mark it pointer type to signal the writebarrier pass to
		// insert a write barrier.
		t = types.Types[types.TUNSAFEPTR]
	}
	if deref {
		// Treat as a mem->mem move.
		if right == nil {
			s.zero(t, addr)
		} else {
			s.move(t, addr, right)
		}
		return
	}
	// Treat as a store.
	s.storeType(t, addr, right, skip, !ir.IsAutoTmp(left))
}

// zeroVal returns the zero value for type t.
func (s *state) zeroVal(t *types.Type) *ssa.Value {
	switch {
	case t.IsInteger():
		switch t.Size() {
		case 1:
			return s.constInt8(t, 0)
		case 2:
			return s.constInt16(t, 0)
		case 4:
			return s.constInt32(t, 0)
		case 8:
			return s.constInt64(t, 0)
		default:
			s.Fatalf("bad sized integer type %v", t)
		}
	case t.IsFloat():
		switch t.Size() {
		case 4:
			return s.constFloat32(t, 0)
		case 8:
			return s.constFloat64(t, 0)
		default:
			s.Fatalf("bad sized float type %v", t)
		}
	case t.IsComplex():
		switch t.Size() {
		case 8:
			z := s.constFloat32(types.Types[types.TFLOAT32], 0)
			return s.entryNewValue2(ssa.OpComplexMake, t, z, z)
		case 16:
			z := s.constFloat64(types.Types[types.TFLOAT64], 0)
			return s.entryNewValue2(ssa.OpComplexMake, t, z, z)
		default:
			s.Fatalf("bad sized complex type %v", t)
		}

	case t.IsString():
		return s.constEmptyString(t)
	case t.IsPtrShaped():
		return s.constNil(t)
	case t.IsBoolean():
		return s.constBool(false)
	case t.IsInterface():
		return s.constInterface(t)
	case t.IsSlice():
		return s.constSlice(t)
	case t.IsStruct():
		n := t.NumFields()
		v := s.entryNewValue0(ssa.StructMakeOp(t.NumFields()), t)
		for i := 0; i < n; i++ {
			v.AddArg(s.zeroVal(t.FieldType(i)))
		}
		return v
	case t.IsArray():
		switch t.NumElem() {
		case 0:
			return s.entryNewValue0(ssa.OpArrayMake0, t)
		case 1:
			return s.entryNewValue1(ssa.OpArrayMake1, t, s.zeroVal(t.Elem()))
		}
	}
	s.Fatalf("zero for type %v not implemented", t)
	return nil
}

type callKind int8

const (
	callNormal callKind = iota
	callDefer
	callDeferStack
	callGo
)

type sfRtCallDef struct {
	rtfn  *obj.LSym
	rtype types.Kind
}

var softFloatOps map[ssa.Op]sfRtCallDef

func softfloatInit() {
	// Some of these operations get transformed by sfcall.
	softFloatOps = map[ssa.Op]sfRtCallDef{
		ssa.OpAdd32F: sfRtCallDef{sysfunc("fadd32"), types.TFLOAT32},
		ssa.OpAdd64F: sfRtCallDef{sysfunc("fadd64"), types.TFLOAT64},
		ssa.OpSub32F: sfRtCallDef{sysfunc("fadd32"), types.TFLOAT32},
		ssa.OpSub64F: sfRtCallDef{sysfunc("fadd64"), types.TFLOAT64},
		ssa.OpMul32F: sfRtCallDef{sysfunc("fmul32"), types.TFLOAT32},
		ssa.OpMul64F: sfRtCallDef{sysfunc("fmul64"), types.TFLOAT64},
		ssa.OpDiv32F: sfRtCallDef{sysfunc("fdiv32"), types.TFLOAT32},
		ssa.OpDiv64F: sfRtCallDef{sysfunc("fdiv64"), types.TFLOAT64},

		ssa.OpEq64F:   sfRtCallDef{sysfunc("feq64"), types.TBOOL},
		ssa.OpEq32F:   sfRtCallDef{sysfunc("feq32"), types.TBOOL},
		ssa.OpNeq64F:  sfRtCallDef{sysfunc("feq64"), types.TBOOL},
		ssa.OpNeq32F:  sfRtCallDef{sysfunc("feq32"), types.TBOOL},
		ssa.OpLess64F: sfRtCallDef{sysfunc("fgt64"), types.TBOOL},
		ssa.OpLess32F: sfRtCallDef{sysfunc("fgt32"), types.TBOOL},
		ssa.OpLeq64F:  sfRtCallDef{sysfunc("fge64"), types.TBOOL},
		ssa.OpLeq32F:  sfRtCallDef{sysfunc("fge32"), types.TBOOL},

		ssa.OpCvt32to32F:  sfRtCallDef{sysfunc("fint32to32"), types.TFLOAT32},
		ssa.OpCvt32Fto32:  sfRtCallDef{sysfunc("f32toint32"), types.TINT32},
		ssa.OpCvt64to32F:  sfRtCallDef{sysfunc("fint64to32"), types.TFLOAT32},
		ssa.OpCvt32Fto64:  sfRtCallDef{sysfunc("f32toint64"), types.TINT64},
		ssa.OpCvt64Uto32F: sfRtCallDef{sysfunc("fuint64to32"), types.TFLOAT32},
		ssa.OpCvt32Fto64U: sfRtCallDef{sysfunc("f32touint64"), types.TUINT64},
		ssa.OpCvt32to64F:  sfRtCallDef{sysfunc("fint32to64"), types.TFLOAT64},
		ssa.OpCvt64Fto32:  sfRtCallDef{sysfunc("f64toint32"), types.TINT32},
		ssa.OpCvt64to64F:  sfRtCallDef{sysfunc("fint64to64"), types.TFLOAT64},
		ssa.OpCvt64Fto64:  sfRtCallDef{sysfunc("f64toint64"), types.TINT64},
		ssa.OpCvt64Uto64F: sfRtCallDef{sysfunc("fuint64to64"), types.TFLOAT64},
		ssa.OpCvt64Fto64U: sfRtCallDef{sysfunc("f64touint64"), types.TUINT64},
		ssa.OpCvt32Fto64F: sfRtCallDef{sysfunc("f32to64"), types.TFLOAT64},
		ssa.OpCvt64Fto32F: sfRtCallDef{sysfunc("f64to32"), types.TFLOAT32},
	}
}

// TODO: do not emit sfcall if operation can be optimized to constant in later
// opt phase
func (s *state) sfcall(op ssa.Op, args ...*ssa.Value) (*ssa.Value, bool) {
	if callDef, ok := softFloatOps[op]; ok {
		switch op {
		case ssa.OpLess32F,
			ssa.OpLess64F,
			ssa.OpLeq32F,
			ssa.OpLeq64F:
			args[0], args[1] = args[1], args[0]
		case ssa.OpSub32F,
			ssa.OpSub64F:
			args[1] = s.newValue1(s.ssaOp(ir.ONEG, types.Types[callDef.rtype]), args[1].Type, args[1])
		}

		result := s.rtcall(callDef.rtfn, true, []*types.Type{types.Types[callDef.rtype]}, args...)[0]
		if op == ssa.OpNeq32F || op == ssa.OpNeq64F {
			result = s.newValue1(ssa.OpNot, result.Type, result)
		}
		return result, true
	}
	return nil, false
}

var intrinsics map[intrinsicKey]intrinsicBuilder

// An intrinsicBuilder converts a call node n into an ssa value that
// implements that call as an intrinsic. args is a list of arguments to the func.
type intrinsicBuilder func(s *state, n ir.Node, args []*ssa.Value) *ssa.Value

type intrinsicKey struct {
	arch *sys.Arch
	pkg  string
	fn   string
}

func init() {
	intrinsics = map[intrinsicKey]intrinsicBuilder{}

	var all []*sys.Arch
	var p4 []*sys.Arch
	var p8 []*sys.Arch
	var lwatomics []*sys.Arch
	for _, a := range &sys.Archs {
		all = append(all, a)
		if a.PtrSize == 4 {
			p4 = append(p4, a)
		} else {
			p8 = append(p8, a)
		}
		if a.Family != sys.PPC64 {
			lwatomics = append(lwatomics, a)
		}
	}

	// add adds the intrinsic b for pkg.fn for the given list of architectures.
	add := func(pkg, fn string, b intrinsicBuilder, archs ...*sys.Arch) {
		for _, a := range archs {
			intrinsics[intrinsicKey{a, pkg, fn}] = b
		}
	}
	// addF does the same as add but operates on architecture families.
	addF := func(pkg, fn string, b intrinsicBuilder, archFamilies ...sys.ArchFamily) {
		m := 0
		for _, f := range archFamilies {
			if f >= 32 {
				panic("too many architecture families")
			}
			m |= 1 << uint(f)
		}
		for _, a := range all {
			if m>>uint(a.Family)&1 != 0 {
				intrinsics[intrinsicKey{a, pkg, fn}] = b
			}
		}
	}
	// alias defines pkg.fn = pkg2.fn2 for all architectures in archs for which pkg2.fn2 exists.
	alias := func(pkg, fn, pkg2, fn2 string, archs ...*sys.Arch) {
		aliased := false
		for _, a := range archs {
			if b, ok := intrinsics[intrinsicKey{a, pkg2, fn2}]; ok {
				intrinsics[intrinsicKey{a, pkg, fn}] = b
				aliased = true
			}
		}
		if !aliased {
			panic(fmt.Sprintf("attempted to alias undefined intrinsic: %s.%s", pkg, fn))
		}
	}

	/******** runtime ********/
	if !instrumenting {
		add("runtime", "slicebytetostringtmp",
			func(s *state, n ir.Node, args []*ssa.Value) *ssa.Value {
				// Compiler frontend optimizations emit OBYTES2STRTMP nodes
				// for the backend instead of slicebytetostringtmp calls
				// when not instrumenting.
				return s.newValue2(ssa.OpStringMake, n.Type(), args[0], args[1])
			},
			all...)
	}
	addF("runtime/internal/math", "MulUintptr",
		func(s *state, n ir.Node, args []*ssa.Value) *ssa.Value {
			if s.config.PtrSize == 4 {
				return s.newValue2(ssa.OpMul32uover, types.NewTuple(types.Types[types.TUINT], types.Types[types.TUINT]), args[0], args[1])
			}
			return s.newValue2(ssa.OpMul64uover, types.NewTuple(types.Types[types.TUINT], types.Types[types.TUINT]), args[0], args[1])
		},
		sys.AMD64, sys.I386, sys.MIPS64)
	add("runtime", "KeepAlive",
		func(s *state, n ir.Node, args []*ssa.Value) *ssa.Value {
			data := s.newValue1(ssa.OpIData, s.f.Config.Types.BytePtr, args[0])
			s.vars[memVar] = s.newValue2(ssa.OpKeepAlive, types.TypeMem, data, s.mem())
			return nil
		},
		all...)
	add("runtime", "getclosureptr",
		func(s *state, n ir.Node, args []*ssa.Value) *ssa.Value {
			return s.newValue0(ssa.OpGetClosurePtr, s.f.Config.Types.Uintptr)
		},
		all...)

	add("runtime", "getcallerpc",
		func(s *state, n ir.Node, args []*ssa.Value) *ssa.Value {
			return s.newValue0(ssa.OpGetCallerPC, s.f.Config.Types.Uintptr)
		},
		all...)

	add("runtime", "getcallersp",
		func(s *state, n ir.Node, args []*ssa.Value) *ssa.Value {
			return s.newValue0(ssa.OpGetCallerSP, s.f.Config.Types.Uintptr)
		},
		all...)

	/******** runtime/internal/sys ********/
	addF("runtime/internal/sys", "Ctz32",
		func(s *state, n ir.Node, args []*ssa.Value) *ssa.Value {
			return s.newValue1(ssa.OpCtz32, types.Types[types.TINT], args[0])
		},
		sys.AMD64, sys.ARM64, sys.ARM, sys.S390X, sys.MIPS, sys.PPC64)
	addF("runtime/internal/sys", "Ctz64",
		func(s *state, n ir.Node, args []*ssa.Value) *ssa.Value {
			return s.newValue1(ssa.OpCtz64, types.Types[types.TINT], args[0])
		},
		sys.AMD64, sys.ARM64, sys.ARM, sys.S390X, sys.MIPS, sys.PPC64)
	addF("runtime/internal/sys", "Bswap32",
		func(s *state, n ir.Node, args []*ssa.Value) *ssa.Value {
			return s.newValue1(ssa.OpBswap32, types.Types[types.TUINT32], args[0])
		},
		sys.AMD64, sys.ARM64, sys.ARM, sys.S390X)
	addF("runtime/internal/sys", "Bswap64",
		func(s *state, n ir.Node, args []*ssa.Value) *ssa.Value {
			return s.newValue1(ssa.OpBswap64, types.Types[types.TUINT64], args[0])
		},
		sys.AMD64, sys.ARM64, sys.ARM, sys.S390X)

	/******** runtime/internal/atomic ********/
	addF("runtime/internal/atomic", "Load",
		func(s *state, n ir.Node, args []*ssa.Value) *ssa.Value {
			v := s.newValue2(ssa.OpAtomicLoad32, types.NewTuple(types.Types[types.TUINT32], types.TypeMem), args[0], s.mem())
			s.vars[memVar] = s.newValue1(ssa.OpSelect1, types.TypeMem, v)
			return s.newValue1(ssa.OpSelect0, types.Types[types.TUINT32], v)
		},
		sys.AMD64, sys.ARM64, sys.MIPS, sys.MIPS64, sys.PPC64, sys.RISCV64, sys.S390X)
	addF("runtime/internal/atomic", "Load8",
		func(s *state, n ir.Node, args []*ssa.Value) *ssa.Value {
			v := s.newValue2(ssa.OpAtomicLoad8, types.NewTuple(types.Types[types.TUINT8], types.TypeMem), args[0], s.mem())
			s.vars[memVar] = s.newValue1(ssa.OpSelect1, types.TypeMem, v)
			return s.newValue1(ssa.OpSelect0, types.Types[types.TUINT8], v)
		},
		sys.AMD64, sys.ARM64, sys.MIPS, sys.MIPS64, sys.PPC64, sys.RISCV64, sys.S390X)
	addF("runtime/internal/atomic", "Load64",
		func(s *state, n ir.Node, args []*ssa.Value) *ssa.Value {
			v := s.newValue2(ssa.OpAtomicLoad64, types.NewTuple(types.Types[types.TUINT64], types.TypeMem), args[0], s.mem())
			s.vars[memVar] = s.newValue1(ssa.OpSelect1, types.TypeMem, v)
			return s.newValue1(ssa.OpSelect0, types.Types[types.TUINT64], v)
		},
		sys.AMD64, sys.ARM64, sys.MIPS64, sys.PPC64, sys.RISCV64, sys.S390X)
	addF("runtime/internal/atomic", "LoadAcq",
		func(s *state, n ir.Node, args []*ssa.Value) *ssa.Value {
			v := s.newValue2(ssa.OpAtomicLoadAcq32, types.NewTuple(types.Types[types.TUINT32], types.TypeMem), args[0], s.mem())
			s.vars[memVar] = s.newValue1(ssa.OpSelect1, types.TypeMem, v)
			return s.newValue1(ssa.OpSelect0, types.Types[types.TUINT32], v)
		},
		sys.PPC64, sys.S390X)
	addF("runtime/internal/atomic", "LoadAcq64",
		func(s *state, n ir.Node, args []*ssa.Value) *ssa.Value {
			v := s.newValue2(ssa.OpAtomicLoadAcq64, types.NewTuple(types.Types[types.TUINT64], types.TypeMem), args[0], s.mem())
			s.vars[memVar] = s.newValue1(ssa.OpSelect1, types.TypeMem, v)
			return s.newValue1(ssa.OpSelect0, types.Types[types.TUINT64], v)
		},
		sys.PPC64)
	addF("runtime/internal/atomic", "Loadp",
		func(s *state, n ir.Node, args []*ssa.Value) *ssa.Value {
			v := s.newValue2(ssa.OpAtomicLoadPtr, types.NewTuple(s.f.Config.Types.BytePtr, types.TypeMem), args[0], s.mem())
			s.vars[memVar] = s.newValue1(ssa.OpSelect1, types.TypeMem, v)
			return s.newValue1(ssa.OpSelect0, s.f.Config.Types.BytePtr, v)
		},
		sys.AMD64, sys.ARM64, sys.MIPS, sys.MIPS64, sys.PPC64, sys.RISCV64, sys.S390X)

	addF("runtime/internal/atomic", "Store",
		func(s *state, n ir.Node, args []*ssa.Value) *ssa.Value {
			s.vars[memVar] = s.newValue3(ssa.OpAtomicStore32, types.TypeMem, args[0], args[1], s.mem())
			return nil
		},
		sys.AMD64, sys.ARM64, sys.MIPS, sys.MIPS64, sys.PPC64, sys.RISCV64, sys.S390X)
	addF("runtime/internal/atomic", "Store8",
		func(s *state, n ir.Node, args []*ssa.Value) *ssa.Value {
			s.vars[memVar] = s.newValue3(ssa.OpAtomicStore8, types.TypeMem, args[0], args[1], s.mem())
			return nil
		},
		sys.AMD64, sys.ARM64, sys.MIPS, sys.MIPS64, sys.PPC64, sys.RISCV64, sys.S390X)
	addF("runtime/internal/atomic", "Store64",
		func(s *state, n ir.Node, args []*ssa.Value) *ssa.Value {
			s.vars[memVar] = s.newValue3(ssa.OpAtomicStore64, types.TypeMem, args[0], args[1], s.mem())
			return nil
		},
		sys.AMD64, sys.ARM64, sys.MIPS64, sys.PPC64, sys.RISCV64, sys.S390X)
	addF("runtime/internal/atomic", "StorepNoWB",
		func(s *state, n ir.Node, args []*ssa.Value) *ssa.Value {
			s.vars[memVar] = s.newValue3(ssa.OpAtomicStorePtrNoWB, types.TypeMem, args[0], args[1], s.mem())
			return nil
		},
		sys.AMD64, sys.ARM64, sys.MIPS, sys.MIPS64, sys.RISCV64, sys.S390X)
	addF("runtime/internal/atomic", "StoreRel",
		func(s *state, n ir.Node, args []*ssa.Value) *ssa.Value {
			s.vars[memVar] = s.newValue3(ssa.OpAtomicStoreRel32, types.TypeMem, args[0], args[1], s.mem())
			return nil
		},
		sys.PPC64, sys.S390X)
	addF("runtime/internal/atomic", "StoreRel64",
		func(s *state, n ir.Node, args []*ssa.Value) *ssa.Value {
			s.vars[memVar] = s.newValue3(ssa.OpAtomicStoreRel64, types.TypeMem, args[0], args[1], s.mem())
			return nil
		},
		sys.PPC64)

	addF("runtime/internal/atomic", "Xchg",
		func(s *state, n ir.Node, args []*ssa.Value) *ssa.Value {
			v := s.newValue3(ssa.OpAtomicExchange32, types.NewTuple(types.Types[types.TUINT32], types.TypeMem), args[0], args[1], s.mem())
			s.vars[memVar] = s.newValue1(ssa.OpSelect1, types.TypeMem, v)
			return s.newValue1(ssa.OpSelect0, types.Types[types.TUINT32], v)
		},
		sys.AMD64, sys.MIPS, sys.MIPS64, sys.PPC64, sys.RISCV64, sys.S390X)
	addF("runtime/internal/atomic", "Xchg64",
		func(s *state, n ir.Node, args []*ssa.Value) *ssa.Value {
			v := s.newValue3(ssa.OpAtomicExchange64, types.NewTuple(types.Types[types.TUINT64], types.TypeMem), args[0], args[1], s.mem())
			s.vars[memVar] = s.newValue1(ssa.OpSelect1, types.TypeMem, v)
			return s.newValue1(ssa.OpSelect0, types.Types[types.TUINT64], v)
		},
		sys.AMD64, sys.MIPS64, sys.PPC64, sys.RISCV64, sys.S390X)

	type atomicOpEmitter func(s *state, n ir.Node, args []*ssa.Value, op ssa.Op, typ types.Kind)

	makeAtomicGuardedIntrinsicARM64 := func(op0, op1 ssa.Op, typ, rtyp types.Kind, emit atomicOpEmitter) intrinsicBuilder {

		return func(s *state, n ir.Node, args []*ssa.Value) *ssa.Value {
			// Target Atomic feature is identified by dynamic detection
			addr := s.entryNewValue1A(ssa.OpAddr, types.Types[types.TBOOL].PtrTo(), arm64HasATOMICS, s.sb)
			v := s.load(types.Types[types.TBOOL], addr)
			b := s.endBlock()
			b.Kind = ssa.BlockIf
			b.SetControl(v)
			bTrue := s.f.NewBlock(ssa.BlockPlain)
			bFalse := s.f.NewBlock(ssa.BlockPlain)
			bEnd := s.f.NewBlock(ssa.BlockPlain)
			b.AddEdgeTo(bTrue)
			b.AddEdgeTo(bFalse)
			b.Likely = ssa.BranchLikely

			// We have atomic instructions - use it directly.
			s.startBlock(bTrue)
			emit(s, n, args, op1, typ)
			s.endBlock().AddEdgeTo(bEnd)

			// Use original instruction sequence.
			s.startBlock(bFalse)
			emit(s, n, args, op0, typ)
			s.endBlock().AddEdgeTo(bEnd)

			// Merge results.
			s.startBlock(bEnd)
			if rtyp == types.TNIL {
				return nil
			} else {
				return s.variable(n, types.Types[rtyp])
			}
		}
	}

	atomicXchgXaddEmitterARM64 := func(s *state, n ir.Node, args []*ssa.Value, op ssa.Op, typ types.Kind) {
		v := s.newValue3(op, types.NewTuple(types.Types[typ], types.TypeMem), args[0], args[1], s.mem())
		s.vars[memVar] = s.newValue1(ssa.OpSelect1, types.TypeMem, v)
		s.vars[n] = s.newValue1(ssa.OpSelect0, types.Types[typ], v)
	}
	addF("runtime/internal/atomic", "Xchg",
		makeAtomicGuardedIntrinsicARM64(ssa.OpAtomicExchange32, ssa.OpAtomicExchange32Variant, types.TUINT32, types.TUINT32, atomicXchgXaddEmitterARM64),
		sys.ARM64)
	addF("runtime/internal/atomic", "Xchg64",
		makeAtomicGuardedIntrinsicARM64(ssa.OpAtomicExchange64, ssa.OpAtomicExchange64Variant, types.TUINT64, types.TUINT64, atomicXchgXaddEmitterARM64),
		sys.ARM64)

	addF("runtime/internal/atomic", "Xadd",
		func(s *state, n ir.Node, args []*ssa.Value) *ssa.Value {
			v := s.newValue3(ssa.OpAtomicAdd32, types.NewTuple(types.Types[types.TUINT32], types.TypeMem), args[0], args[1], s.mem())
			s.vars[memVar] = s.newValue1(ssa.OpSelect1, types.TypeMem, v)
			return s.newValue1(ssa.OpSelect0, types.Types[types.TUINT32], v)
		},
		sys.AMD64, sys.MIPS, sys.MIPS64, sys.PPC64, sys.RISCV64, sys.S390X)
	addF("runtime/internal/atomic", "Xadd64",
		func(s *state, n ir.Node, args []*ssa.Value) *ssa.Value {
			v := s.newValue3(ssa.OpAtomicAdd64, types.NewTuple(types.Types[types.TUINT64], types.TypeMem), args[0], args[1], s.mem())
			s.vars[memVar] = s.newValue1(ssa.OpSelect1, types.TypeMem, v)
			return s.newValue1(ssa.OpSelect0, types.Types[types.TUINT64], v)
		},
		sys.AMD64, sys.MIPS64, sys.PPC64, sys.RISCV64, sys.S390X)

	addF("runtime/internal/atomic", "Xadd",
		makeAtomicGuardedIntrinsicARM64(ssa.OpAtomicAdd32, ssa.OpAtomicAdd32Variant, types.TUINT32, types.TUINT32, atomicXchgXaddEmitterARM64),
		sys.ARM64)
	addF("runtime/internal/atomic", "Xadd64",
		makeAtomicGuardedIntrinsicARM64(ssa.OpAtomicAdd64, ssa.OpAtomicAdd64Variant, types.TUINT64, types.TUINT64, atomicXchgXaddEmitterARM64),
		sys.ARM64)

	addF("runtime/internal/atomic", "Cas",
		func(s *state, n ir.Node, args []*ssa.Value) *ssa.Value {
			v := s.newValue4(ssa.OpAtomicCompareAndSwap32, types.NewTuple(types.Types[types.TBOOL], types.TypeMem), args[0], args[1], args[2], s.mem())
			s.vars[memVar] = s.newValue1(ssa.OpSelect1, types.TypeMem, v)
			return s.newValue1(ssa.OpSelect0, types.Types[types.TBOOL], v)
		},
		sys.AMD64, sys.MIPS, sys.MIPS64, sys.PPC64, sys.RISCV64, sys.S390X)
	addF("runtime/internal/atomic", "Cas64",
		func(s *state, n ir.Node, args []*ssa.Value) *ssa.Value {
			v := s.newValue4(ssa.OpAtomicCompareAndSwap64, types.NewTuple(types.Types[types.TBOOL], types.TypeMem), args[0], args[1], args[2], s.mem())
			s.vars[memVar] = s.newValue1(ssa.OpSelect1, types.TypeMem, v)
			return s.newValue1(ssa.OpSelect0, types.Types[types.TBOOL], v)
		},
		sys.AMD64, sys.MIPS64, sys.PPC64, sys.RISCV64, sys.S390X)
	addF("runtime/internal/atomic", "CasRel",
		func(s *state, n ir.Node, args []*ssa.Value) *ssa.Value {
			v := s.newValue4(ssa.OpAtomicCompareAndSwap32, types.NewTuple(types.Types[types.TBOOL], types.TypeMem), args[0], args[1], args[2], s.mem())
			s.vars[memVar] = s.newValue1(ssa.OpSelect1, types.TypeMem, v)
			return s.newValue1(ssa.OpSelect0, types.Types[types.TBOOL], v)
		},
		sys.PPC64)

	atomicCasEmitterARM64 := func(s *state, n ir.Node, args []*ssa.Value, op ssa.Op, typ types.Kind) {
		v := s.newValue4(op, types.NewTuple(types.Types[types.TBOOL], types.TypeMem), args[0], args[1], args[2], s.mem())
		s.vars[memVar] = s.newValue1(ssa.OpSelect1, types.TypeMem, v)
		s.vars[n] = s.newValue1(ssa.OpSelect0, types.Types[typ], v)
	}

	addF("runtime/internal/atomic", "Cas",
		makeAtomicGuardedIntrinsicARM64(ssa.OpAtomicCompareAndSwap32, ssa.OpAtomicCompareAndSwap32Variant, types.TUINT32, types.TBOOL, atomicCasEmitterARM64),
		sys.ARM64)
	addF("runtime/internal/atomic", "Cas64",
		makeAtomicGuardedIntrinsicARM64(ssa.OpAtomicCompareAndSwap64, ssa.OpAtomicCompareAndSwap64Variant, types.TUINT64, types.TBOOL, atomicCasEmitterARM64),
		sys.ARM64)

	addF("runtime/internal/atomic", "And8",
		func(s *state, n ir.Node, args []*ssa.Value) *ssa.Value {
			s.vars[memVar] = s.newValue3(ssa.OpAtomicAnd8, types.TypeMem, args[0], args[1], s.mem())
			return nil
		},
		sys.AMD64, sys.MIPS, sys.PPC64, sys.S390X)
	addF("runtime/internal/atomic", "And",
		func(s *state, n ir.Node, args []*ssa.Value) *ssa.Value {
			s.vars[memVar] = s.newValue3(ssa.OpAtomicAnd32, types.TypeMem, args[0], args[1], s.mem())
			return nil
		},
		sys.AMD64, sys.MIPS, sys.PPC64, sys.S390X)
	addF("runtime/internal/atomic", "Or8",
		func(s *state, n ir.Node, args []*ssa.Value) *ssa.Value {
			s.vars[memVar] = s.newValue3(ssa.OpAtomicOr8, types.TypeMem, args[0], args[1], s.mem())
			return nil
		},
		sys.AMD64, sys.ARM64, sys.MIPS, sys.PPC64, sys.S390X)
	addF("runtime/internal/atomic", "Or",
		func(s *state, n ir.Node, args []*ssa.Value) *ssa.Value {
			s.vars[memVar] = s.newValue3(ssa.OpAtomicOr32, types.TypeMem, args[0], args[1], s.mem())
			return nil
		},
		sys.AMD64, sys.MIPS, sys.PPC64, sys.S390X)

	atomicAndOrEmitterARM64 := func(s *state, n ir.Node, args []*ssa.Value, op ssa.Op, typ types.Kind) {
		s.vars[memVar] = s.newValue3(op, types.TypeMem, args[0], args[1], s.mem())
	}

	addF("runtime/internal/atomic", "And8",
		makeAtomicGuardedIntrinsicARM64(ssa.OpAtomicAnd8, ssa.OpAtomicAnd8Variant, types.TNIL, types.TNIL, atomicAndOrEmitterARM64),
		sys.ARM64)
	addF("runtime/internal/atomic", "And",
		makeAtomicGuardedIntrinsicARM64(ssa.OpAtomicAnd32, ssa.OpAtomicAnd32Variant, types.TNIL, types.TNIL, atomicAndOrEmitterARM64),
		sys.ARM64)
	addF("runtime/internal/atomic", "Or8",
		makeAtomicGuardedIntrinsicARM64(ssa.OpAtomicOr8, ssa.OpAtomicOr8Variant, types.TNIL, types.TNIL, atomicAndOrEmitterARM64),
		sys.ARM64)
	addF("runtime/internal/atomic", "Or",
		makeAtomicGuardedIntrinsicARM64(ssa.OpAtomicOr32, ssa.OpAtomicOr32Variant, types.TNIL, types.TNIL, atomicAndOrEmitterARM64),
		sys.ARM64)

	alias("runtime/internal/atomic", "Loadint64", "runtime/internal/atomic", "Load64", all...)
	alias("runtime/internal/atomic", "Xaddint64", "runtime/internal/atomic", "Xadd64", all...)
	alias("runtime/internal/atomic", "Loaduint", "runtime/internal/atomic", "Load", p4...)
	alias("runtime/internal/atomic", "Loaduint", "runtime/internal/atomic", "Load64", p8...)
	alias("runtime/internal/atomic", "Loaduintptr", "runtime/internal/atomic", "Load", p4...)
	alias("runtime/internal/atomic", "Loaduintptr", "runtime/internal/atomic", "Load64", p8...)
	alias("runtime/internal/atomic", "LoadAcq", "runtime/internal/atomic", "Load", lwatomics...)
	alias("runtime/internal/atomic", "LoadAcq64", "runtime/internal/atomic", "Load64", lwatomics...)
	alias("runtime/internal/atomic", "LoadAcquintptr", "runtime/internal/atomic", "LoadAcq", p4...)
	alias("sync", "runtime_LoadAcquintptr", "runtime/internal/atomic", "LoadAcq", p4...) // linknamed
	alias("runtime/internal/atomic", "LoadAcquintptr", "runtime/internal/atomic", "LoadAcq64", p8...)
	alias("sync", "runtime_LoadAcquintptr", "runtime/internal/atomic", "LoadAcq64", p8...) // linknamed
	alias("runtime/internal/atomic", "Storeuintptr", "runtime/internal/atomic", "Store", p4...)
	alias("runtime/internal/atomic", "Storeuintptr", "runtime/internal/atomic", "Store64", p8...)
	alias("runtime/internal/atomic", "StoreRel", "runtime/internal/atomic", "Store", lwatomics...)
	alias("runtime/internal/atomic", "StoreRel64", "runtime/internal/atomic", "Store64", lwatomics...)
	alias("runtime/internal/atomic", "StoreReluintptr", "runtime/internal/atomic", "StoreRel", p4...)
	alias("sync", "runtime_StoreReluintptr", "runtime/internal/atomic", "StoreRel", p4...) // linknamed
	alias("runtime/internal/atomic", "StoreReluintptr", "runtime/internal/atomic", "StoreRel64", p8...)
	alias("sync", "runtime_StoreReluintptr", "runtime/internal/atomic", "StoreRel64", p8...) // linknamed
	alias("runtime/internal/atomic", "Xchguintptr", "runtime/internal/atomic", "Xchg", p4...)
	alias("runtime/internal/atomic", "Xchguintptr", "runtime/internal/atomic", "Xchg64", p8...)
	alias("runtime/internal/atomic", "Xadduintptr", "runtime/internal/atomic", "Xadd", p4...)
	alias("runtime/internal/atomic", "Xadduintptr", "runtime/internal/atomic", "Xadd64", p8...)
	alias("runtime/internal/atomic", "Casuintptr", "runtime/internal/atomic", "Cas", p4...)
	alias("runtime/internal/atomic", "Casuintptr", "runtime/internal/atomic", "Cas64", p8...)
	alias("runtime/internal/atomic", "Casp1", "runtime/internal/atomic", "Cas", p4...)
	alias("runtime/internal/atomic", "Casp1", "runtime/internal/atomic", "Cas64", p8...)
	alias("runtime/internal/atomic", "CasRel", "runtime/internal/atomic", "Cas", lwatomics...)

	/******** math ********/
	addF("math", "Sqrt",
		func(s *state, n ir.Node, args []*ssa.Value) *ssa.Value {
			return s.newValue1(ssa.OpSqrt, types.Types[types.TFLOAT64], args[0])
		},
		sys.I386, sys.AMD64, sys.ARM, sys.ARM64, sys.MIPS, sys.MIPS64, sys.PPC64, sys.RISCV64, sys.S390X, sys.Wasm)
	addF("math", "Trunc",
		func(s *state, n ir.Node, args []*ssa.Value) *ssa.Value {
			return s.newValue1(ssa.OpTrunc, types.Types[types.TFLOAT64], args[0])
		},
		sys.ARM64, sys.PPC64, sys.S390X, sys.Wasm)
	addF("math", "Ceil",
		func(s *state, n ir.Node, args []*ssa.Value) *ssa.Value {
			return s.newValue1(ssa.OpCeil, types.Types[types.TFLOAT64], args[0])
		},
		sys.ARM64, sys.PPC64, sys.S390X, sys.Wasm)
	addF("math", "Floor",
		func(s *state, n ir.Node, args []*ssa.Value) *ssa.Value {
			return s.newValue1(ssa.OpFloor, types.Types[types.TFLOAT64], args[0])
		},
		sys.ARM64, sys.PPC64, sys.S390X, sys.Wasm)
	addF("math", "Round",
		func(s *state, n ir.Node, args []*ssa.Value) *ssa.Value {
			return s.newValue1(ssa.OpRound, types.Types[types.TFLOAT64], args[0])
		},
		sys.ARM64, sys.PPC64, sys.S390X)
	addF("math", "RoundToEven",
		func(s *state, n ir.Node, args []*ssa.Value) *ssa.Value {
			return s.newValue1(ssa.OpRoundToEven, types.Types[types.TFLOAT64], args[0])
		},
		sys.ARM64, sys.S390X, sys.Wasm)
	addF("math", "Abs",
		func(s *state, n ir.Node, args []*ssa.Value) *ssa.Value {
			return s.newValue1(ssa.OpAbs, types.Types[types.TFLOAT64], args[0])
		},
		sys.ARM64, sys.ARM, sys.PPC64, sys.Wasm)
	addF("math", "Copysign",
		func(s *state, n ir.Node, args []*ssa.Value) *ssa.Value {
			return s.newValue2(ssa.OpCopysign, types.Types[types.TFLOAT64], args[0], args[1])
		},
		sys.PPC64, sys.Wasm)
	addF("math", "FMA",
		func(s *state, n ir.Node, args []*ssa.Value) *ssa.Value {
			return s.newValue3(ssa.OpFMA, types.Types[types.TFLOAT64], args[0], args[1], args[2])
		},
		sys.ARM64, sys.PPC64, sys.S390X)
	addF("math", "FMA",
		func(s *state, n ir.Node, args []*ssa.Value) *ssa.Value {
			if !s.config.UseFMA {
				s.vars[n] = s.callResult(n, callNormal) // types.Types[TFLOAT64]
				return s.variable(n, types.Types[types.TFLOAT64])
			}
			v := s.entryNewValue0A(ssa.OpHasCPUFeature, types.Types[types.TBOOL], x86HasFMA)
			b := s.endBlock()
			b.Kind = ssa.BlockIf
			b.SetControl(v)
			bTrue := s.f.NewBlock(ssa.BlockPlain)
			bFalse := s.f.NewBlock(ssa.BlockPlain)
			bEnd := s.f.NewBlock(ssa.BlockPlain)
			b.AddEdgeTo(bTrue)
			b.AddEdgeTo(bFalse)
			b.Likely = ssa.BranchLikely // >= haswell cpus are common

			// We have the intrinsic - use it directly.
			s.startBlock(bTrue)
			s.vars[n] = s.newValue3(ssa.OpFMA, types.Types[types.TFLOAT64], args[0], args[1], args[2])
			s.endBlock().AddEdgeTo(bEnd)

			// Call the pure Go version.
			s.startBlock(bFalse)
			s.vars[n] = s.callResult(n, callNormal) // types.Types[TFLOAT64]
			s.endBlock().AddEdgeTo(bEnd)

			// Merge results.
			s.startBlock(bEnd)
			return s.variable(n, types.Types[types.TFLOAT64])
		},
		sys.AMD64)
	addF("math", "FMA",
		func(s *state, n ir.Node, args []*ssa.Value) *ssa.Value {
			if !s.config.UseFMA {
				s.vars[n] = s.callResult(n, callNormal) // types.Types[TFLOAT64]
				return s.variable(n, types.Types[types.TFLOAT64])
			}
			addr := s.entryNewValue1A(ssa.OpAddr, types.Types[types.TBOOL].PtrTo(), armHasVFPv4, s.sb)
			v := s.load(types.Types[types.TBOOL], addr)
			b := s.endBlock()
			b.Kind = ssa.BlockIf
			b.SetControl(v)
			bTrue := s.f.NewBlock(ssa.BlockPlain)
			bFalse := s.f.NewBlock(ssa.BlockPlain)
			bEnd := s.f.NewBlock(ssa.BlockPlain)
			b.AddEdgeTo(bTrue)
			b.AddEdgeTo(bFalse)
			b.Likely = ssa.BranchLikely

			// We have the intrinsic - use it directly.
			s.startBlock(bTrue)
			s.vars[n] = s.newValue3(ssa.OpFMA, types.Types[types.TFLOAT64], args[0], args[1], args[2])
			s.endBlock().AddEdgeTo(bEnd)

			// Call the pure Go version.
			s.startBlock(bFalse)
			s.vars[n] = s.callResult(n, callNormal) // types.Types[TFLOAT64]
			s.endBlock().AddEdgeTo(bEnd)

			// Merge results.
			s.startBlock(bEnd)
			return s.variable(n, types.Types[types.TFLOAT64])
		},
		sys.ARM)

	makeRoundAMD64 := func(op ssa.Op) func(s *state, n ir.Node, args []*ssa.Value) *ssa.Value {
		return func(s *state, n ir.Node, args []*ssa.Value) *ssa.Value {
			v := s.entryNewValue0A(ssa.OpHasCPUFeature, types.Types[types.TBOOL], x86HasSSE41)
			b := s.endBlock()
			b.Kind = ssa.BlockIf
			b.SetControl(v)
			bTrue := s.f.NewBlock(ssa.BlockPlain)
			bFalse := s.f.NewBlock(ssa.BlockPlain)
			bEnd := s.f.NewBlock(ssa.BlockPlain)
			b.AddEdgeTo(bTrue)
			b.AddEdgeTo(bFalse)
			b.Likely = ssa.BranchLikely // most machines have sse4.1 nowadays

			// We have the intrinsic - use it directly.
			s.startBlock(bTrue)
			s.vars[n] = s.newValue1(op, types.Types[types.TFLOAT64], args[0])
			s.endBlock().AddEdgeTo(bEnd)

			// Call the pure Go version.
			s.startBlock(bFalse)
			s.vars[n] = s.callResult(n, callNormal) // types.Types[TFLOAT64]
			s.endBlock().AddEdgeTo(bEnd)

			// Merge results.
			s.startBlock(bEnd)
			return s.variable(n, types.Types[types.TFLOAT64])
		}
	}
	addF("math", "RoundToEven",
		makeRoundAMD64(ssa.OpRoundToEven),
		sys.AMD64)
	addF("math", "Floor",
		makeRoundAMD64(ssa.OpFloor),
		sys.AMD64)
	addF("math", "Ceil",
		makeRoundAMD64(ssa.OpCeil),
		sys.AMD64)
	addF("math", "Trunc",
		makeRoundAMD64(ssa.OpTrunc),
		sys.AMD64)

	/******** math/bits ********/
	addF("math/bits", "TrailingZeros64",
		func(s *state, n ir.Node, args []*ssa.Value) *ssa.Value {
			return s.newValue1(ssa.OpCtz64, types.Types[types.TINT], args[0])
		},
		sys.AMD64, sys.ARM64, sys.ARM, sys.S390X, sys.MIPS, sys.PPC64, sys.Wasm)
	addF("math/bits", "TrailingZeros32",
		func(s *state, n ir.Node, args []*ssa.Value) *ssa.Value {
			return s.newValue1(ssa.OpCtz32, types.Types[types.TINT], args[0])
		},
		sys.AMD64, sys.ARM64, sys.ARM, sys.S390X, sys.MIPS, sys.PPC64, sys.Wasm)
	addF("math/bits", "TrailingZeros16",
		func(s *state, n ir.Node, args []*ssa.Value) *ssa.Value {
			x := s.newValue1(ssa.OpZeroExt16to32, types.Types[types.TUINT32], args[0])
			c := s.constInt32(types.Types[types.TUINT32], 1<<16)
			y := s.newValue2(ssa.OpOr32, types.Types[types.TUINT32], x, c)
			return s.newValue1(ssa.OpCtz32, types.Types[types.TINT], y)
		},
		sys.MIPS)
	addF("math/bits", "TrailingZeros16",
		func(s *state, n ir.Node, args []*ssa.Value) *ssa.Value {
			return s.newValue1(ssa.OpCtz16, types.Types[types.TINT], args[0])
		},
		sys.AMD64, sys.I386, sys.ARM, sys.ARM64, sys.Wasm)
	addF("math/bits", "TrailingZeros16",
		func(s *state, n ir.Node, args []*ssa.Value) *ssa.Value {
			x := s.newValue1(ssa.OpZeroExt16to64, types.Types[types.TUINT64], args[0])
			c := s.constInt64(types.Types[types.TUINT64], 1<<16)
			y := s.newValue2(ssa.OpOr64, types.Types[types.TUINT64], x, c)
			return s.newValue1(ssa.OpCtz64, types.Types[types.TINT], y)
		},
		sys.S390X, sys.PPC64)
	addF("math/bits", "TrailingZeros8",
		func(s *state, n ir.Node, args []*ssa.Value) *ssa.Value {
			x := s.newValue1(ssa.OpZeroExt8to32, types.Types[types.TUINT32], args[0])
			c := s.constInt32(types.Types[types.TUINT32], 1<<8)
			y := s.newValue2(ssa.OpOr32, types.Types[types.TUINT32], x, c)
			return s.newValue1(ssa.OpCtz32, types.Types[types.TINT], y)
		},
		sys.MIPS)
	addF("math/bits", "TrailingZeros8",
		func(s *state, n ir.Node, args []*ssa.Value) *ssa.Value {
			return s.newValue1(ssa.OpCtz8, types.Types[types.TINT], args[0])
		},
		sys.AMD64, sys.ARM, sys.ARM64, sys.Wasm)
	addF("math/bits", "TrailingZeros8",
		func(s *state, n ir.Node, args []*ssa.Value) *ssa.Value {
			x := s.newValue1(ssa.OpZeroExt8to64, types.Types[types.TUINT64], args[0])
			c := s.constInt64(types.Types[types.TUINT64], 1<<8)
			y := s.newValue2(ssa.OpOr64, types.Types[types.TUINT64], x, c)
			return s.newValue1(ssa.OpCtz64, types.Types[types.TINT], y)
		},
		sys.S390X)
	alias("math/bits", "ReverseBytes64", "runtime/internal/sys", "Bswap64", all...)
	alias("math/bits", "ReverseBytes32", "runtime/internal/sys", "Bswap32", all...)
	// ReverseBytes inlines correctly, no need to intrinsify it.
	// ReverseBytes16 lowers to a rotate, no need for anything special here.
	addF("math/bits", "Len64",
		func(s *state, n ir.Node, args []*ssa.Value) *ssa.Value {
			return s.newValue1(ssa.OpBitLen64, types.Types[types.TINT], args[0])
		},
		sys.AMD64, sys.ARM64, sys.ARM, sys.S390X, sys.MIPS, sys.PPC64, sys.Wasm)
	addF("math/bits", "Len32",
		func(s *state, n ir.Node, args []*ssa.Value) *ssa.Value {
			return s.newValue1(ssa.OpBitLen32, types.Types[types.TINT], args[0])
		},
		sys.AMD64, sys.ARM64)
	addF("math/bits", "Len32",
		func(s *state, n ir.Node, args []*ssa.Value) *ssa.Value {
			if s.config.PtrSize == 4 {
				return s.newValue1(ssa.OpBitLen32, types.Types[types.TINT], args[0])
			}
			x := s.newValue1(ssa.OpZeroExt32to64, types.Types[types.TUINT64], args[0])
			return s.newValue1(ssa.OpBitLen64, types.Types[types.TINT], x)
		},
		sys.ARM, sys.S390X, sys.MIPS, sys.PPC64, sys.Wasm)
	addF("math/bits", "Len16",
		func(s *state, n ir.Node, args []*ssa.Value) *ssa.Value {
			if s.config.PtrSize == 4 {
				x := s.newValue1(ssa.OpZeroExt16to32, types.Types[types.TUINT32], args[0])
				return s.newValue1(ssa.OpBitLen32, types.Types[types.TINT], x)
			}
			x := s.newValue1(ssa.OpZeroExt16to64, types.Types[types.TUINT64], args[0])
			return s.newValue1(ssa.OpBitLen64, types.Types[types.TINT], x)
		},
		sys.ARM64, sys.ARM, sys.S390X, sys.MIPS, sys.PPC64, sys.Wasm)
	addF("math/bits", "Len16",
		func(s *state, n ir.Node, args []*ssa.Value) *ssa.Value {
			return s.newValue1(ssa.OpBitLen16, types.Types[types.TINT], args[0])
		},
		sys.AMD64)
	addF("math/bits", "Len8",
		func(s *state, n ir.Node, args []*ssa.Value) *ssa.Value {
			if s.config.PtrSize == 4 {
				x := s.newValue1(ssa.OpZeroExt8to32, types.Types[types.TUINT32], args[0])
				return s.newValue1(ssa.OpBitLen32, types.Types[types.TINT], x)
			}
			x := s.newValue1(ssa.OpZeroExt8to64, types.Types[types.TUINT64], args[0])
			return s.newValue1(ssa.OpBitLen64, types.Types[types.TINT], x)
		},
		sys.ARM64, sys.ARM, sys.S390X, sys.MIPS, sys.PPC64, sys.Wasm)
	addF("math/bits", "Len8",
		func(s *state, n ir.Node, args []*ssa.Value) *ssa.Value {
			return s.newValue1(ssa.OpBitLen8, types.Types[types.TINT], args[0])
		},
		sys.AMD64)
	addF("math/bits", "Len",
		func(s *state, n ir.Node, args []*ssa.Value) *ssa.Value {
			if s.config.PtrSize == 4 {
				return s.newValue1(ssa.OpBitLen32, types.Types[types.TINT], args[0])
			}
			return s.newValue1(ssa.OpBitLen64, types.Types[types.TINT], args[0])
		},
		sys.AMD64, sys.ARM64, sys.ARM, sys.S390X, sys.MIPS, sys.PPC64, sys.Wasm)
	// LeadingZeros is handled because it trivially calls Len.
	addF("math/bits", "Reverse64",
		func(s *state, n ir.Node, args []*ssa.Value) *ssa.Value {
			return s.newValue1(ssa.OpBitRev64, types.Types[types.TINT], args[0])
		},
		sys.ARM64)
	addF("math/bits", "Reverse32",
		func(s *state, n ir.Node, args []*ssa.Value) *ssa.Value {
			return s.newValue1(ssa.OpBitRev32, types.Types[types.TINT], args[0])
		},
		sys.ARM64)
	addF("math/bits", "Reverse16",
		func(s *state, n ir.Node, args []*ssa.Value) *ssa.Value {
			return s.newValue1(ssa.OpBitRev16, types.Types[types.TINT], args[0])
		},
		sys.ARM64)
	addF("math/bits", "Reverse8",
		func(s *state, n ir.Node, args []*ssa.Value) *ssa.Value {
			return s.newValue1(ssa.OpBitRev8, types.Types[types.TINT], args[0])
		},
		sys.ARM64)
	addF("math/bits", "Reverse",
		func(s *state, n ir.Node, args []*ssa.Value) *ssa.Value {
			if s.config.PtrSize == 4 {
				return s.newValue1(ssa.OpBitRev32, types.Types[types.TINT], args[0])
			}
			return s.newValue1(ssa.OpBitRev64, types.Types[types.TINT], args[0])
		},
		sys.ARM64)
	addF("math/bits", "RotateLeft8",
		func(s *state, n ir.Node, args []*ssa.Value) *ssa.Value {
			return s.newValue2(ssa.OpRotateLeft8, types.Types[types.TUINT8], args[0], args[1])
		},
		sys.AMD64)
	addF("math/bits", "RotateLeft16",
		func(s *state, n ir.Node, args []*ssa.Value) *ssa.Value {
			return s.newValue2(ssa.OpRotateLeft16, types.Types[types.TUINT16], args[0], args[1])
		},
		sys.AMD64)
	addF("math/bits", "RotateLeft32",
		func(s *state, n ir.Node, args []*ssa.Value) *ssa.Value {
			return s.newValue2(ssa.OpRotateLeft32, types.Types[types.TUINT32], args[0], args[1])
		},
		sys.AMD64, sys.ARM, sys.ARM64, sys.S390X, sys.PPC64, sys.Wasm)
	addF("math/bits", "RotateLeft64",
		func(s *state, n ir.Node, args []*ssa.Value) *ssa.Value {
			return s.newValue2(ssa.OpRotateLeft64, types.Types[types.TUINT64], args[0], args[1])
		},
		sys.AMD64, sys.ARM64, sys.S390X, sys.PPC64, sys.Wasm)
	alias("math/bits", "RotateLeft", "math/bits", "RotateLeft64", p8...)

	makeOnesCountAMD64 := func(op64 ssa.Op, op32 ssa.Op) func(s *state, n ir.Node, args []*ssa.Value) *ssa.Value {
		return func(s *state, n ir.Node, args []*ssa.Value) *ssa.Value {
			v := s.entryNewValue0A(ssa.OpHasCPUFeature, types.Types[types.TBOOL], x86HasPOPCNT)
			b := s.endBlock()
			b.Kind = ssa.BlockIf
			b.SetControl(v)
			bTrue := s.f.NewBlock(ssa.BlockPlain)
			bFalse := s.f.NewBlock(ssa.BlockPlain)
			bEnd := s.f.NewBlock(ssa.BlockPlain)
			b.AddEdgeTo(bTrue)
			b.AddEdgeTo(bFalse)
			b.Likely = ssa.BranchLikely // most machines have popcnt nowadays

			// We have the intrinsic - use it directly.
			s.startBlock(bTrue)
			op := op64
			if s.config.PtrSize == 4 {
				op = op32
			}
			s.vars[n] = s.newValue1(op, types.Types[types.TINT], args[0])
			s.endBlock().AddEdgeTo(bEnd)

			// Call the pure Go version.
			s.startBlock(bFalse)
			s.vars[n] = s.callResult(n, callNormal) // types.Types[TINT]
			s.endBlock().AddEdgeTo(bEnd)

			// Merge results.
			s.startBlock(bEnd)
			return s.variable(n, types.Types[types.TINT])
		}
	}
	addF("math/bits", "OnesCount64",
		makeOnesCountAMD64(ssa.OpPopCount64, ssa.OpPopCount64),
		sys.AMD64)
	addF("math/bits", "OnesCount64",
		func(s *state, n ir.Node, args []*ssa.Value) *ssa.Value {
			return s.newValue1(ssa.OpPopCount64, types.Types[types.TINT], args[0])
		},
		sys.PPC64, sys.ARM64, sys.S390X, sys.Wasm)
	addF("math/bits", "OnesCount32",
		makeOnesCountAMD64(ssa.OpPopCount32, ssa.OpPopCount32),
		sys.AMD64)
	addF("math/bits", "OnesCount32",
		func(s *state, n ir.Node, args []*ssa.Value) *ssa.Value {
			return s.newValue1(ssa.OpPopCount32, types.Types[types.TINT], args[0])
		},
		sys.PPC64, sys.ARM64, sys.S390X, sys.Wasm)
	addF("math/bits", "OnesCount16",
		makeOnesCountAMD64(ssa.OpPopCount16, ssa.OpPopCount16),
		sys.AMD64)
	addF("math/bits", "OnesCount16",
		func(s *state, n ir.Node, args []*ssa.Value) *ssa.Value {
			return s.newValue1(ssa.OpPopCount16, types.Types[types.TINT], args[0])
		},
		sys.ARM64, sys.S390X, sys.PPC64, sys.Wasm)
	addF("math/bits", "OnesCount8",
		func(s *state, n ir.Node, args []*ssa.Value) *ssa.Value {
			return s.newValue1(ssa.OpPopCount8, types.Types[types.TINT], args[0])
		},
		sys.S390X, sys.PPC64, sys.Wasm)
	addF("math/bits", "OnesCount",
		makeOnesCountAMD64(ssa.OpPopCount64, ssa.OpPopCount32),
		sys.AMD64)
	addF("math/bits", "Mul64",
		func(s *state, n ir.Node, args []*ssa.Value) *ssa.Value {
			return s.newValue2(ssa.OpMul64uhilo, types.NewTuple(types.Types[types.TUINT64], types.Types[types.TUINT64]), args[0], args[1])
		},
		sys.AMD64, sys.ARM64, sys.PPC64, sys.S390X, sys.MIPS64)
	alias("math/bits", "Mul", "math/bits", "Mul64", sys.ArchAMD64, sys.ArchARM64, sys.ArchPPC64, sys.ArchS390X, sys.ArchMIPS64, sys.ArchMIPS64LE)
	addF("math/bits", "Add64",
		func(s *state, n ir.Node, args []*ssa.Value) *ssa.Value {
			return s.newValue3(ssa.OpAdd64carry, types.NewTuple(types.Types[types.TUINT64], types.Types[types.TUINT64]), args[0], args[1], args[2])
		},
		sys.AMD64, sys.ARM64, sys.PPC64, sys.S390X)
	alias("math/bits", "Add", "math/bits", "Add64", sys.ArchAMD64, sys.ArchARM64, sys.ArchPPC64, sys.ArchS390X)
	addF("math/bits", "Sub64",
		func(s *state, n ir.Node, args []*ssa.Value) *ssa.Value {
			return s.newValue3(ssa.OpSub64borrow, types.NewTuple(types.Types[types.TUINT64], types.Types[types.TUINT64]), args[0], args[1], args[2])
		},
		sys.AMD64, sys.ARM64, sys.S390X)
	alias("math/bits", "Sub", "math/bits", "Sub64", sys.ArchAMD64, sys.ArchARM64, sys.ArchS390X)
	addF("math/bits", "Div64",
		func(s *state, n ir.Node, args []*ssa.Value) *ssa.Value {
			// check for divide-by-zero/overflow and panic with appropriate message
			cmpZero := s.newValue2(s.ssaOp(ir.ONE, types.Types[types.TUINT64]), types.Types[types.TBOOL], args[2], s.zeroVal(types.Types[types.TUINT64]))
			s.check(cmpZero, panicdivide)
			cmpOverflow := s.newValue2(s.ssaOp(ir.OLT, types.Types[types.TUINT64]), types.Types[types.TBOOL], args[0], args[2])
			s.check(cmpOverflow, panicoverflow)
			return s.newValue3(ssa.OpDiv128u, types.NewTuple(types.Types[types.TUINT64], types.Types[types.TUINT64]), args[0], args[1], args[2])
		},
		sys.AMD64)
	alias("math/bits", "Div", "math/bits", "Div64", sys.ArchAMD64)

	alias("runtime/internal/sys", "Ctz8", "math/bits", "TrailingZeros8", all...)
	alias("runtime/internal/sys", "TrailingZeros8", "math/bits", "TrailingZeros8", all...)
	alias("runtime/internal/sys", "TrailingZeros64", "math/bits", "TrailingZeros64", all...)
	alias("runtime/internal/sys", "Len8", "math/bits", "Len8", all...)
	alias("runtime/internal/sys", "Len64", "math/bits", "Len64", all...)
	alias("runtime/internal/sys", "OnesCount64", "math/bits", "OnesCount64", all...)

	/******** sync/atomic ********/

	// Note: these are disabled by flag_race in findIntrinsic below.
	alias("sync/atomic", "LoadInt32", "runtime/internal/atomic", "Load", all...)
	alias("sync/atomic", "LoadInt64", "runtime/internal/atomic", "Load64", all...)
	alias("sync/atomic", "LoadPointer", "runtime/internal/atomic", "Loadp", all...)
	alias("sync/atomic", "LoadUint32", "runtime/internal/atomic", "Load", all...)
	alias("sync/atomic", "LoadUint64", "runtime/internal/atomic", "Load64", all...)
	alias("sync/atomic", "LoadUintptr", "runtime/internal/atomic", "Load", p4...)
	alias("sync/atomic", "LoadUintptr", "runtime/internal/atomic", "Load64", p8...)

	alias("sync/atomic", "StoreInt32", "runtime/internal/atomic", "Store", all...)
	alias("sync/atomic", "StoreInt64", "runtime/internal/atomic", "Store64", all...)
	// Note: not StorePointer, that needs a write barrier.  Same below for {CompareAnd}Swap.
	alias("sync/atomic", "StoreUint32", "runtime/internal/atomic", "Store", all...)
	alias("sync/atomic", "StoreUint64", "runtime/internal/atomic", "Store64", all...)
	alias("sync/atomic", "StoreUintptr", "runtime/internal/atomic", "Store", p4...)
	alias("sync/atomic", "StoreUintptr", "runtime/internal/atomic", "Store64", p8...)

	alias("sync/atomic", "SwapInt32", "runtime/internal/atomic", "Xchg", all...)
	alias("sync/atomic", "SwapInt64", "runtime/internal/atomic", "Xchg64", all...)
	alias("sync/atomic", "SwapUint32", "runtime/internal/atomic", "Xchg", all...)
	alias("sync/atomic", "SwapUint64", "runtime/internal/atomic", "Xchg64", all...)
	alias("sync/atomic", "SwapUintptr", "runtime/internal/atomic", "Xchg", p4...)
	alias("sync/atomic", "SwapUintptr", "runtime/internal/atomic", "Xchg64", p8...)

	alias("sync/atomic", "CompareAndSwapInt32", "runtime/internal/atomic", "Cas", all...)
	alias("sync/atomic", "CompareAndSwapInt64", "runtime/internal/atomic", "Cas64", all...)
	alias("sync/atomic", "CompareAndSwapUint32", "runtime/internal/atomic", "Cas", all...)
	alias("sync/atomic", "CompareAndSwapUint64", "runtime/internal/atomic", "Cas64", all...)
	alias("sync/atomic", "CompareAndSwapUintptr", "runtime/internal/atomic", "Cas", p4...)
	alias("sync/atomic", "CompareAndSwapUintptr", "runtime/internal/atomic", "Cas64", p8...)

	alias("sync/atomic", "AddInt32", "runtime/internal/atomic", "Xadd", all...)
	alias("sync/atomic", "AddInt64", "runtime/internal/atomic", "Xadd64", all...)
	alias("sync/atomic", "AddUint32", "runtime/internal/atomic", "Xadd", all...)
	alias("sync/atomic", "AddUint64", "runtime/internal/atomic", "Xadd64", all...)
	alias("sync/atomic", "AddUintptr", "runtime/internal/atomic", "Xadd", p4...)
	alias("sync/atomic", "AddUintptr", "runtime/internal/atomic", "Xadd64", p8...)

	/******** math/big ********/
	add("math/big", "mulWW",
		func(s *state, n ir.Node, args []*ssa.Value) *ssa.Value {
			return s.newValue2(ssa.OpMul64uhilo, types.NewTuple(types.Types[types.TUINT64], types.Types[types.TUINT64]), args[0], args[1])
		},
		sys.ArchAMD64, sys.ArchARM64, sys.ArchPPC64LE, sys.ArchPPC64, sys.ArchS390X)
}

// findIntrinsic returns a function which builds the SSA equivalent of the
// function identified by the symbol sym.  If sym is not an intrinsic call, returns nil.
func findIntrinsic(sym *types.Sym) intrinsicBuilder {
	if sym == nil || sym.Pkg == nil {
		return nil
	}
	pkg := sym.Pkg.Path
	if sym.Pkg == types.LocalPkg {
		pkg = base.Ctxt.Pkgpath
	}
	if base.Flag.Race && pkg == "sync/atomic" {
		// The race detector needs to be able to intercept these calls.
		// We can't intrinsify them.
		return nil
	}
	// Skip intrinsifying math functions (which may contain hard-float
	// instructions) when soft-float
	if thearch.SoftFloat && pkg == "math" {
		return nil
	}

	fn := sym.Name
	if ssa.IntrinsicsDisable {
		if pkg == "runtime" && (fn == "getcallerpc" || fn == "getcallersp" || fn == "getclosureptr") {
			// These runtime functions don't have definitions, must be intrinsics.
		} else {
			return nil
		}
	}
	return intrinsics[intrinsicKey{thearch.LinkArch.Arch, pkg, fn}]
}

func isIntrinsicCall(n ir.Node) bool {
	if n == nil {
		return false
	}
	name, ok := n.Left().(*ir.Name)
	if !ok {
		return false
	}
	return findIntrinsic(name.Sym()) != nil
}

// intrinsicCall converts a call to a recognized intrinsic function into the intrinsic SSA operation.
func (s *state) intrinsicCall(n ir.Node) *ssa.Value {
	v := findIntrinsic(n.Left().Sym())(s, n, s.intrinsicArgs(n))
	if ssa.IntrinsicsDebug > 0 {
		x := v
		if x == nil {
			x = s.mem()
		}
		if x.Op == ssa.OpSelect0 || x.Op == ssa.OpSelect1 {
			x = x.Args[0]
		}
		base.WarnfAt(n.Pos(), "intrinsic substitution for %v with %s", n.Left().Sym().Name, x.LongString())
	}
	return v
}

// intrinsicArgs extracts args from n, evaluates them to SSA values, and returns them.
func (s *state) intrinsicArgs(n ir.Node) []*ssa.Value {
	// Construct map of temps; see comments in s.call about the structure of n.
	temps := map[ir.Node]*ssa.Value{}
	for _, a := range n.List().Slice() {
		if a.Op() != ir.OAS {
			s.Fatalf("non-assignment as a temp function argument %v", a.Op())
		}
		l, r := a.Left(), a.Right()
		if l.Op() != ir.ONAME {
			s.Fatalf("non-ONAME temp function argument %v", a.Op())
		}
		// Evaluate and store to "temporary".
		// Walk ensures these temporaries are dead outside of n.
		temps[l] = s.expr(r)
	}
	args := make([]*ssa.Value, n.Rlist().Len())
	for i, n := range n.Rlist().Slice() {
		// Store a value to an argument slot.
		if x, ok := temps[n]; ok {
			// This is a previously computed temporary.
			args[i] = x
			continue
		}
		// This is an explicit value; evaluate it.
		args[i] = s.expr(n)
	}
	return args
}

// openDeferRecord adds code to evaluate and store the args for an open-code defer
// call, and records info about the defer, so we can generate proper code on the
// exit paths. n is the sub-node of the defer node that is the actual function
// call. We will also record funcdata information on where the args are stored
// (as well as the deferBits variable), and this will enable us to run the proper
// defer calls during panics.
func (s *state) openDeferRecord(n ir.Node) {
	// Do any needed expression evaluation for the args (including the
	// receiver, if any). This may be evaluating something like 'autotmp_3 =
	// once.mutex'. Such a statement will create a mapping in s.vars[] from
	// the autotmp name to the evaluated SSA arg value, but won't do any
	// stores to the stack.
	s.stmtList(n.List())

	var args []*ssa.Value
	var argNodes []*ir.Name

	opendefer := &openDeferInfo{
		n: n,
	}
	fn := n.Left()
	if n.Op() == ir.OCALLFUNC {
		// We must always store the function value in a stack slot for the
		// runtime panic code to use. But in the defer exit code, we will
		// call the function directly if it is a static function.
		closureVal := s.expr(fn)
		closure := s.openDeferSave(nil, fn.Type(), closureVal)
		opendefer.closureNode = closure.Aux.(*ir.Name)
		if !(fn.Op() == ir.ONAME && fn.Class() == ir.PFUNC) {
			opendefer.closure = closure
		}
	} else if n.Op() == ir.OCALLMETH {
		if fn.Op() != ir.ODOTMETH {
			base.Fatalf("OCALLMETH: n.Left not an ODOTMETH: %v", fn)
		}
		closureVal := s.getMethodClosure(fn)
		// We must always store the function value in a stack slot for the
		// runtime panic code to use. But in the defer exit code, we will
		// call the method directly.
		closure := s.openDeferSave(nil, fn.Type(), closureVal)
		opendefer.closureNode = closure.Aux.(*ir.Name)
	} else {
		if fn.Op() != ir.ODOTINTER {
			base.Fatalf("OCALLINTER: n.Left not an ODOTINTER: %v", fn.Op())
		}
		closure, rcvr := s.getClosureAndRcvr(fn)
		opendefer.closure = s.openDeferSave(nil, closure.Type, closure)
		// Important to get the receiver type correct, so it is recognized
		// as a pointer for GC purposes.
		opendefer.rcvr = s.openDeferSave(nil, fn.Type().Recv().Type, rcvr)
		opendefer.closureNode = opendefer.closure.Aux.(*ir.Name)
		opendefer.rcvrNode = opendefer.rcvr.Aux.(*ir.Name)
	}
	for _, argn := range n.Rlist().Slice() {
		var v *ssa.Value
		if canSSAType(argn.Type()) {
			v = s.openDeferSave(nil, argn.Type(), s.expr(argn))
		} else {
			v = s.openDeferSave(argn, argn.Type(), nil)
		}
		args = append(args, v)
		argNodes = append(argNodes, v.Aux.(*ir.Name))
	}
	opendefer.argVals = args
	opendefer.argNodes = argNodes
	index := len(s.openDefers)
	s.openDefers = append(s.openDefers, opendefer)

	// Update deferBits only after evaluation and storage to stack of
	// args/receiver/interface is successful.
	bitvalue := s.constInt8(types.Types[types.TUINT8], 1<<uint(index))
	newDeferBits := s.newValue2(ssa.OpOr8, types.Types[types.TUINT8], s.variable(deferBitsVar, types.Types[types.TUINT8]), bitvalue)
	s.vars[deferBitsVar] = newDeferBits
	s.store(types.Types[types.TUINT8], s.deferBitsAddr, newDeferBits)
}

// openDeferSave generates SSA nodes to store a value (with type t) for an
// open-coded defer at an explicit autotmp location on the stack, so it can be
// reloaded and used for the appropriate call on exit. If type t is SSAable, then
// val must be non-nil (and n should be nil) and val is the value to be stored. If
// type t is non-SSAable, then n must be non-nil (and val should be nil) and n is
// evaluated (via s.addr() below) to get the value that is to be stored. The
// function returns an SSA value representing a pointer to the autotmp location.
func (s *state) openDeferSave(n ir.Node, t *types.Type, val *ssa.Value) *ssa.Value {
	canSSA := canSSAType(t)
	var pos src.XPos
	if canSSA {
		pos = val.Pos
	} else {
		pos = n.Pos()
	}
	argTemp := tempAt(pos.WithNotStmt(), s.curfn, t)
	argTemp.SetOpenDeferSlot(true)
	var addrArgTemp *ssa.Value
	// Use OpVarLive to make sure stack slots for the args, etc. are not
	// removed by dead-store elimination
	if s.curBlock.ID != s.f.Entry.ID {
		// Force the argtmp storing this defer function/receiver/arg to be
		// declared in the entry block, so that it will be live for the
		// defer exit code (which will actually access it only if the
		// associated defer call has been activated).
		s.defvars[s.f.Entry.ID][memVar] = s.entryNewValue1A(ssa.OpVarDef, types.TypeMem, argTemp, s.defvars[s.f.Entry.ID][memVar])
		s.defvars[s.f.Entry.ID][memVar] = s.entryNewValue1A(ssa.OpVarLive, types.TypeMem, argTemp, s.defvars[s.f.Entry.ID][memVar])
		addrArgTemp = s.entryNewValue2A(ssa.OpLocalAddr, types.NewPtr(argTemp.Type()), argTemp, s.sp, s.defvars[s.f.Entry.ID][memVar])
	} else {
		// Special case if we're still in the entry block. We can't use
		// the above code, since s.defvars[s.f.Entry.ID] isn't defined
		// until we end the entry block with s.endBlock().
		s.vars[memVar] = s.newValue1Apos(ssa.OpVarDef, types.TypeMem, argTemp, s.mem(), false)
		s.vars[memVar] = s.newValue1Apos(ssa.OpVarLive, types.TypeMem, argTemp, s.mem(), false)
		addrArgTemp = s.newValue2Apos(ssa.OpLocalAddr, types.NewPtr(argTemp.Type()), argTemp, s.sp, s.mem(), false)
	}
	if t.HasPointers() {
		// Since we may use this argTemp during exit depending on the
		// deferBits, we must define it unconditionally on entry.
		// Therefore, we must make sure it is zeroed out in the entry
		// block if it contains pointers, else GC may wrongly follow an
		// uninitialized pointer value.
		argTemp.SetNeedzero(true)
	}
	if !canSSA {
		a := s.addr(n)
		s.move(t, addrArgTemp, a)
		return addrArgTemp
	}
	// We are storing to the stack, hence we can avoid the full checks in
	// storeType() (no write barrier) and do a simple store().
	s.store(t, addrArgTemp, val)
	return addrArgTemp
}

// openDeferExit generates SSA for processing all the open coded defers at exit.
// The code involves loading deferBits, and checking each of the bits to see if
// the corresponding defer statement was executed. For each bit that is turned
// on, the associated defer call is made.
func (s *state) openDeferExit() {
	deferExit := s.f.NewBlock(ssa.BlockPlain)
	s.endBlock().AddEdgeTo(deferExit)
	s.startBlock(deferExit)
	s.lastDeferExit = deferExit
	s.lastDeferCount = len(s.openDefers)
	zeroval := s.constInt8(types.Types[types.TUINT8], 0)
	testLateExpansion := ssa.LateCallExpansionEnabledWithin(s.f)
	// Test for and run defers in reverse order
	for i := len(s.openDefers) - 1; i >= 0; i-- {
		r := s.openDefers[i]
		bCond := s.f.NewBlock(ssa.BlockPlain)
		bEnd := s.f.NewBlock(ssa.BlockPlain)

		deferBits := s.variable(deferBitsVar, types.Types[types.TUINT8])
		// Generate code to check if the bit associated with the current
		// defer is set.
		bitval := s.constInt8(types.Types[types.TUINT8], 1<<uint(i))
		andval := s.newValue2(ssa.OpAnd8, types.Types[types.TUINT8], deferBits, bitval)
		eqVal := s.newValue2(ssa.OpEq8, types.Types[types.TBOOL], andval, zeroval)
		b := s.endBlock()
		b.Kind = ssa.BlockIf
		b.SetControl(eqVal)
		b.AddEdgeTo(bEnd)
		b.AddEdgeTo(bCond)
		bCond.AddEdgeTo(bEnd)
		s.startBlock(bCond)

		// Clear this bit in deferBits and force store back to stack, so
		// we will not try to re-run this defer call if this defer call panics.
		nbitval := s.newValue1(ssa.OpCom8, types.Types[types.TUINT8], bitval)
		maskedval := s.newValue2(ssa.OpAnd8, types.Types[types.TUINT8], deferBits, nbitval)
		s.store(types.Types[types.TUINT8], s.deferBitsAddr, maskedval)
		// Use this value for following tests, so we keep previous
		// bits cleared.
		s.vars[deferBitsVar] = maskedval

		// Generate code to call the function call of the defer, using the
		// closure/receiver/args that were stored in argtmps at the point
		// of the defer statement.
		argStart := base.Ctxt.FixedFrameSize()
		fn := r.n.Left()
		stksize := fn.Type().ArgWidth()
		var ACArgs []ssa.Param
		var ACResults []ssa.Param
		var callArgs []*ssa.Value
		if r.rcvr != nil {
			// rcvr in case of OCALLINTER
			v := s.load(r.rcvr.Type.Elem(), r.rcvr)
			addr := s.constOffPtrSP(s.f.Config.Types.UintptrPtr, argStart)
			ACArgs = append(ACArgs, ssa.Param{Type: types.Types[types.TUINTPTR], Offset: int32(argStart)})
			if testLateExpansion {
				callArgs = append(callArgs, v)
			} else {
				s.store(types.Types[types.TUINTPTR], addr, v)
			}
		}
		for j, argAddrVal := range r.argVals {
			f := getParam(r.n, j)
			pt := types.NewPtr(f.Type)
			ACArgs = append(ACArgs, ssa.Param{Type: f.Type, Offset: int32(argStart + f.Offset)})
			if testLateExpansion {
				var a *ssa.Value
				if !canSSAType(f.Type) {
					a = s.newValue2(ssa.OpDereference, f.Type, argAddrVal, s.mem())
				} else {
					a = s.load(f.Type, argAddrVal)
				}
				callArgs = append(callArgs, a)
			} else {
				addr := s.constOffPtrSP(pt, argStart+f.Offset)
				if !canSSAType(f.Type) {
					s.move(f.Type, addr, argAddrVal)
				} else {
					argVal := s.load(f.Type, argAddrVal)
					s.storeType(f.Type, addr, argVal, 0, false)
				}
			}
		}
		var call *ssa.Value
		if r.closure != nil {
			v := s.load(r.closure.Type.Elem(), r.closure)
			s.maybeNilCheckClosure(v, callDefer)
			codeptr := s.rawLoad(types.Types[types.TUINTPTR], v)
			aux := ssa.ClosureAuxCall(ACArgs, ACResults)
			if testLateExpansion {
				callArgs = append(callArgs, s.mem())
				call = s.newValue2A(ssa.OpClosureLECall, aux.LateExpansionResultType(), aux, codeptr, v)
				call.AddArgs(callArgs...)
			} else {
				call = s.newValue3A(ssa.OpClosureCall, types.TypeMem, aux, codeptr, v, s.mem())
			}
		} else {
			aux := ssa.StaticAuxCall(fn.Sym().Linksym(), ACArgs, ACResults)
			if testLateExpansion {
				callArgs = append(callArgs, s.mem())
				call = s.newValue0A(ssa.OpStaticLECall, aux.LateExpansionResultType(), aux)
				call.AddArgs(callArgs...)
			} else {
				// Do a static call if the original call was a static function or method
				call = s.newValue1A(ssa.OpStaticCall, types.TypeMem, aux, s.mem())
			}
		}
		call.AuxInt = stksize
		if testLateExpansion {
			s.vars[memVar] = s.newValue1I(ssa.OpSelectN, types.TypeMem, int64(len(ACResults)), call)
		} else {
			s.vars[memVar] = call
		}
		// Make sure that the stack slots with pointers are kept live
		// through the call (which is a pre-emption point). Also, we will
		// use the first call of the last defer exit to compute liveness
		// for the deferreturn, so we want all stack slots to be live.
		if r.closureNode != nil {
			s.vars[memVar] = s.newValue1Apos(ssa.OpVarLive, types.TypeMem, r.closureNode.(*ir.Name), s.mem(), false)
		}
		if r.rcvrNode != nil {
			if r.rcvrNode.Type().HasPointers() {
				s.vars[memVar] = s.newValue1Apos(ssa.OpVarLive, types.TypeMem, r.rcvrNode.(*ir.Name), s.mem(), false)
			}
		}
		for _, argNode := range r.argNodes {
			if argNode.Type().HasPointers() {
				s.vars[memVar] = s.newValue1Apos(ssa.OpVarLive, types.TypeMem, argNode, s.mem(), false)
			}
		}

		s.endBlock()
		s.startBlock(bEnd)
	}
}

func (s *state) callResult(n ir.Node, k callKind) *ssa.Value {
	return s.call(n, k, false)
}

func (s *state) callAddr(n ir.Node, k callKind) *ssa.Value {
	return s.call(n, k, true)
}

// Calls the function n using the specified call type.
// Returns the address of the return value (or nil if none).
func (s *state) call(n ir.Node, k callKind, returnResultAddr bool) *ssa.Value {
	s.prevCall = nil
	var sym *types.Sym     // target symbol (if static)
	var closure *ssa.Value // ptr to closure to run (if dynamic)
	var codeptr *ssa.Value // ptr to target code (if dynamic)
	var rcvr *ssa.Value    // receiver to set
	fn := n.Left()
	var ACArgs []ssa.Param
	var ACResults []ssa.Param
	var callArgs []*ssa.Value
	res := n.Left().Type().Results()
	if k == callNormal {
		nf := res.NumFields()
		for i := 0; i < nf; i++ {
			fp := res.Field(i)
			ACResults = append(ACResults, ssa.Param{Type: fp.Type, Offset: int32(fp.Offset + base.Ctxt.FixedFrameSize())})
		}
	}

	testLateExpansion := false

	switch n.Op() {
	case ir.OCALLFUNC:
		testLateExpansion = k != callDeferStack && ssa.LateCallExpansionEnabledWithin(s.f)
		if k == callNormal && fn.Op() == ir.ONAME && fn.Class() == ir.PFUNC {
			sym = fn.Sym()
			break
		}
		closure = s.expr(fn)
		if k != callDefer && k != callDeferStack {
			// Deferred nil function needs to panic when the function is invoked,
			// not the point of defer statement.
			s.maybeNilCheckClosure(closure, k)
		}
	case ir.OCALLMETH:
		if fn.Op() != ir.ODOTMETH {
			s.Fatalf("OCALLMETH: n.Left not an ODOTMETH: %v", fn)
		}
		testLateExpansion = k != callDeferStack && ssa.LateCallExpansionEnabledWithin(s.f)
		if k == callNormal {
			sym = fn.Sym()
			break
		}
		closure = s.getMethodClosure(fn)
		// Note: receiver is already present in n.Rlist, so we don't
		// want to set it here.
	case ir.OCALLINTER:
		if fn.Op() != ir.ODOTINTER {
			s.Fatalf("OCALLINTER: n.Left not an ODOTINTER: %v", fn.Op())
		}
		testLateExpansion = k != callDeferStack && ssa.LateCallExpansionEnabledWithin(s.f)
		var iclosure *ssa.Value
		iclosure, rcvr = s.getClosureAndRcvr(fn)
		if k == callNormal {
			codeptr = s.load(types.Types[types.TUINTPTR], iclosure)
		} else {
			closure = iclosure
		}
	}
	dowidth(fn.Type())
	stksize := fn.Type().ArgWidth() // includes receiver, args, and results

	// Run all assignments of temps.
	// The temps are introduced to avoid overwriting argument
	// slots when arguments themselves require function calls.
	s.stmtList(n.List())

	var call *ssa.Value
	if k == callDeferStack {
		testLateExpansion = ssa.LateCallExpansionEnabledWithin(s.f)
		// Make a defer struct d on the stack.
		t := deferstruct(stksize)
		d := tempAt(n.Pos(), s.curfn, t)

		s.vars[memVar] = s.newValue1A(ssa.OpVarDef, types.TypeMem, d, s.mem())
		addr := s.addr(d)

		// Must match reflect.go:deferstruct and src/runtime/runtime2.go:_defer.
		// 0: siz
		s.store(types.Types[types.TUINT32],
			s.newValue1I(ssa.OpOffPtr, types.Types[types.TUINT32].PtrTo(), t.FieldOff(0), addr),
			s.constInt32(types.Types[types.TUINT32], int32(stksize)))
		// 1: started, set in deferprocStack
		// 2: heap, set in deferprocStack
		// 3: openDefer
		// 4: sp, set in deferprocStack
		// 5: pc, set in deferprocStack
		// 6: fn
		s.store(closure.Type,
			s.newValue1I(ssa.OpOffPtr, closure.Type.PtrTo(), t.FieldOff(6), addr),
			closure)
		// 7: panic, set in deferprocStack
		// 8: link, set in deferprocStack
		// 9: framepc
		// 10: varp
		// 11: fd

		// Then, store all the arguments of the defer call.
		ft := fn.Type()
		off := t.FieldOff(12)
		args := n.Rlist().Slice()

		// Set receiver (for interface calls). Always a pointer.
		if rcvr != nil {
			p := s.newValue1I(ssa.OpOffPtr, ft.Recv().Type.PtrTo(), off, addr)
			s.store(types.Types[types.TUINTPTR], p, rcvr)
		}
		// Set receiver (for method calls).
		if n.Op() == ir.OCALLMETH {
			f := ft.Recv()
			s.storeArgWithBase(args[0], f.Type, addr, off+f.Offset)
			args = args[1:]
		}
		// Set other args.
		for _, f := range ft.Params().Fields().Slice() {
			s.storeArgWithBase(args[0], f.Type, addr, off+f.Offset)
			args = args[1:]
		}

		// Call runtime.deferprocStack with pointer to _defer record.
		ACArgs = append(ACArgs, ssa.Param{Type: types.Types[types.TUINTPTR], Offset: int32(base.Ctxt.FixedFrameSize())})
		aux := ssa.StaticAuxCall(deferprocStack, ACArgs, ACResults)
		if testLateExpansion {
			callArgs = append(callArgs, addr, s.mem())
			call = s.newValue0A(ssa.OpStaticLECall, aux.LateExpansionResultType(), aux)
			call.AddArgs(callArgs...)
		} else {
			arg0 := s.constOffPtrSP(types.Types[types.TUINTPTR], base.Ctxt.FixedFrameSize())
			s.store(types.Types[types.TUINTPTR], arg0, addr)
			call = s.newValue1A(ssa.OpStaticCall, types.TypeMem, aux, s.mem())
		}
		if stksize < int64(Widthptr) {
			// We need room for both the call to deferprocStack and the call to
			// the deferred function.
			// TODO Revisit this if/when we pass args in registers.
			stksize = int64(Widthptr)
		}
		call.AuxInt = stksize
	} else {
		// Store arguments to stack, including defer/go arguments and receiver for method calls.
		// These are written in SP-offset order.
		argStart := base.Ctxt.FixedFrameSize()
		// Defer/go args.
		if k != callNormal {
			// Write argsize and closure (args to newproc/deferproc).
			argsize := s.constInt32(types.Types[types.TUINT32], int32(stksize))
			ACArgs = append(ACArgs, ssa.Param{Type: types.Types[types.TUINT32], Offset: int32(argStart)})
			if testLateExpansion {
				callArgs = append(callArgs, argsize)
			} else {
				addr := s.constOffPtrSP(s.f.Config.Types.UInt32Ptr, argStart)
				s.store(types.Types[types.TUINT32], addr, argsize)
			}
			ACArgs = append(ACArgs, ssa.Param{Type: types.Types[types.TUINTPTR], Offset: int32(argStart) + int32(Widthptr)})
			if testLateExpansion {
				callArgs = append(callArgs, closure)
			} else {
				addr := s.constOffPtrSP(s.f.Config.Types.UintptrPtr, argStart+int64(Widthptr))
				s.store(types.Types[types.TUINTPTR], addr, closure)
			}
			stksize += 2 * int64(Widthptr)
			argStart += 2 * int64(Widthptr)
		}

		// Set receiver (for interface calls).
		if rcvr != nil {
			addr := s.constOffPtrSP(s.f.Config.Types.UintptrPtr, argStart)
			ACArgs = append(ACArgs, ssa.Param{Type: types.Types[types.TUINTPTR], Offset: int32(argStart)})
			if testLateExpansion {
				callArgs = append(callArgs, rcvr)
			} else {
				s.store(types.Types[types.TUINTPTR], addr, rcvr)
			}
		}

		// Write args.
		t := n.Left().Type()
		args := n.Rlist().Slice()
		if n.Op() == ir.OCALLMETH {
			f := t.Recv()
			ACArg, arg := s.putArg(args[0], f.Type, argStart+f.Offset, testLateExpansion)
			ACArgs = append(ACArgs, ACArg)
			callArgs = append(callArgs, arg)
			args = args[1:]
		}
		for i, n := range args {
			f := t.Params().Field(i)
			ACArg, arg := s.putArg(n, f.Type, argStart+f.Offset, testLateExpansion)
			ACArgs = append(ACArgs, ACArg)
			callArgs = append(callArgs, arg)
		}

		callArgs = append(callArgs, s.mem())

		// call target
		switch {
		case k == callDefer:
			aux := ssa.StaticAuxCall(deferproc, ACArgs, ACResults)
			if testLateExpansion {
				call = s.newValue0A(ssa.OpStaticLECall, aux.LateExpansionResultType(), aux)
				call.AddArgs(callArgs...)
			} else {
				call = s.newValue1A(ssa.OpStaticCall, types.TypeMem, aux, s.mem())
			}
		case k == callGo:
			aux := ssa.StaticAuxCall(newproc, ACArgs, ACResults)
			if testLateExpansion {
				call = s.newValue0A(ssa.OpStaticLECall, aux.LateExpansionResultType(), aux)
				call.AddArgs(callArgs...)
			} else {
				call = s.newValue1A(ssa.OpStaticCall, types.TypeMem, aux, s.mem())
			}
		case closure != nil:
			// rawLoad because loading the code pointer from a
			// closure is always safe, but IsSanitizerSafeAddr
			// can't always figure that out currently, and it's
			// critical that we not clobber any arguments already
			// stored onto the stack.
			codeptr = s.rawLoad(types.Types[types.TUINTPTR], closure)
			if testLateExpansion {
				aux := ssa.ClosureAuxCall(ACArgs, ACResults)
				call = s.newValue2A(ssa.OpClosureLECall, aux.LateExpansionResultType(), aux, codeptr, closure)
				call.AddArgs(callArgs...)
			} else {
				call = s.newValue3A(ssa.OpClosureCall, types.TypeMem, ssa.ClosureAuxCall(ACArgs, ACResults), codeptr, closure, s.mem())
			}
		case codeptr != nil:
			if testLateExpansion {
				aux := ssa.InterfaceAuxCall(ACArgs, ACResults)
				call = s.newValue1A(ssa.OpInterLECall, aux.LateExpansionResultType(), aux, codeptr)
				call.AddArgs(callArgs...)
			} else {
				call = s.newValue2A(ssa.OpInterCall, types.TypeMem, ssa.InterfaceAuxCall(ACArgs, ACResults), codeptr, s.mem())
			}
		case sym != nil:
			if testLateExpansion {
				aux := ssa.StaticAuxCall(sym.Linksym(), ACArgs, ACResults)
				call = s.newValue0A(ssa.OpStaticLECall, aux.LateExpansionResultType(), aux)
				call.AddArgs(callArgs...)
			} else {
				call = s.newValue1A(ssa.OpStaticCall, types.TypeMem, ssa.StaticAuxCall(sym.Linksym(), ACArgs, ACResults), s.mem())
			}
		default:
			s.Fatalf("bad call type %v %v", n.Op(), n)
		}
		call.AuxInt = stksize // Call operations carry the argsize of the callee along with them
	}
	if testLateExpansion {
		s.prevCall = call
		s.vars[memVar] = s.newValue1I(ssa.OpSelectN, types.TypeMem, int64(len(ACResults)), call)
	} else {
		s.vars[memVar] = call
	}
	// Insert OVARLIVE nodes
	s.stmtList(n.Body())

	// Finish block for defers
	if k == callDefer || k == callDeferStack {
		b := s.endBlock()
		b.Kind = ssa.BlockDefer
		b.SetControl(call)
		bNext := s.f.NewBlock(ssa.BlockPlain)
		b.AddEdgeTo(bNext)
		// Add recover edge to exit code.
		r := s.f.NewBlock(ssa.BlockPlain)
		s.startBlock(r)
		s.exit()
		b.AddEdgeTo(r)
		b.Likely = ssa.BranchLikely
		s.startBlock(bNext)
	}

	if res.NumFields() == 0 || k != callNormal {
		// call has no return value. Continue with the next statement.
		return nil
	}
	fp := res.Field(0)
	if returnResultAddr {
		pt := types.NewPtr(fp.Type)
		if testLateExpansion {
			return s.newValue1I(ssa.OpSelectNAddr, pt, 0, call)
		}
		return s.constOffPtrSP(pt, fp.Offset+base.Ctxt.FixedFrameSize())
	}

	if testLateExpansion {
		return s.newValue1I(ssa.OpSelectN, fp.Type, 0, call)
	}
	return s.load(n.Type(), s.constOffPtrSP(types.NewPtr(fp.Type), fp.Offset+base.Ctxt.FixedFrameSize()))
}

// maybeNilCheckClosure checks if a nil check of a closure is needed in some
// architecture-dependent situations and, if so, emits the nil check.
func (s *state) maybeNilCheckClosure(closure *ssa.Value, k callKind) {
	if thearch.LinkArch.Family == sys.Wasm || objabi.GOOS == "aix" && k != callGo {
		// On AIX, the closure needs to be verified as fn can be nil, except if it's a call go. This needs to be handled by the runtime to have the "go of nil func value" error.
		// TODO(neelance): On other architectures this should be eliminated by the optimization steps
		s.nilCheck(closure)
	}
}

// getMethodClosure returns a value representing the closure for a method call
func (s *state) getMethodClosure(fn ir.Node) *ssa.Value {
	// Make a name n2 for the function.
	// fn.Sym might be sync.(*Mutex).Unlock.
	// Make a PFUNC node out of that, then evaluate it.
	// We get back an SSA value representing &sync.(*Mutex).Unlock·f.
	// We can then pass that to defer or go.
	n2 := ir.NewNameAt(fn.Pos(), fn.Sym())
	n2.Curfn = s.curfn
	n2.SetClass(ir.PFUNC)
	// n2.Sym already existed, so it's already marked as a function.
	n2.SetPos(fn.Pos())
	n2.SetType(types.Types[types.TUINT8]) // fake type for a static closure. Could use runtime.funcval if we had it.
	return s.expr(n2)
}

// getClosureAndRcvr returns values for the appropriate closure and receiver of an
// interface call
func (s *state) getClosureAndRcvr(fn ir.Node) (*ssa.Value, *ssa.Value) {
	i := s.expr(fn.Left())
	itab := s.newValue1(ssa.OpITab, types.Types[types.TUINTPTR], i)
	s.nilCheck(itab)
	itabidx := fn.Offset() + 2*int64(Widthptr) + 8 // offset of fun field in runtime.itab
	closure := s.newValue1I(ssa.OpOffPtr, s.f.Config.Types.UintptrPtr, itabidx, itab)
	rcvr := s.newValue1(ssa.OpIData, s.f.Config.Types.BytePtr, i)
	return closure, rcvr
}

// etypesign returns the signed-ness of e, for integer/pointer etypes.
// -1 means signed, +1 means unsigned, 0 means non-integer/non-pointer.
func etypesign(e types.Kind) int8 {
	switch e {
	case types.TINT8, types.TINT16, types.TINT32, types.TINT64, types.TINT:
		return -1
	case types.TUINT8, types.TUINT16, types.TUINT32, types.TUINT64, types.TUINT, types.TUINTPTR, types.TUNSAFEPTR:
		return +1
	}
	return 0
}

// addr converts the address of the expression n to SSA, adds it to s and returns the SSA result.
// The value that the returned Value represents is guaranteed to be non-nil.
func (s *state) addr(n ir.Node) *ssa.Value {
	if n.Op() != ir.ONAME {
		s.pushLine(n.Pos())
		defer s.popLine()
	}

	t := types.NewPtr(n.Type())
	switch n.Op() {
	case ir.ONAME:
		n := n.(*ir.Name)
		switch n.Class() {
		case ir.PEXTERN:
			// global variable
			v := s.entryNewValue1A(ssa.OpAddr, t, n.Sym().Linksym(), s.sb)
			// TODO: Make OpAddr use AuxInt as well as Aux.
			if n.Offset() != 0 {
				v = s.entryNewValue1I(ssa.OpOffPtr, v.Type, n.Offset(), v)
			}
			return v
		case ir.PPARAM:
			// parameter slot
			v := s.decladdrs[n]
			if v != nil {
				return v
			}
			if n == nodfp {
				// Special arg that points to the frame pointer (Used by ORECOVER).
				return s.entryNewValue2A(ssa.OpLocalAddr, t, n, s.sp, s.startmem)
			}
			s.Fatalf("addr of undeclared ONAME %v. declared: %v", n, s.decladdrs)
			return nil
		case ir.PAUTO:
			return s.newValue2Apos(ssa.OpLocalAddr, t, n, s.sp, s.mem(), !ir.IsAutoTmp(n))

		case ir.PPARAMOUT: // Same as PAUTO -- cannot generate LEA early.
			// ensure that we reuse symbols for out parameters so
			// that cse works on their addresses
			return s.newValue2Apos(ssa.OpLocalAddr, t, n, s.sp, s.mem(), true)
		default:
			s.Fatalf("variable address class %v not implemented", n.Class())
			return nil
		}
	case ir.ORESULT:
		// load return from callee
		if s.prevCall == nil || s.prevCall.Op != ssa.OpStaticLECall && s.prevCall.Op != ssa.OpInterLECall && s.prevCall.Op != ssa.OpClosureLECall {
			return s.constOffPtrSP(t, n.Offset())
		}
		which := s.prevCall.Aux.(*ssa.AuxCall).ResultForOffset(n.Offset())
		if which == -1 {
			// Do the old thing // TODO: Panic instead.
			return s.constOffPtrSP(t, n.Offset())
		}
		x := s.newValue1I(ssa.OpSelectNAddr, t, which, s.prevCall)
		return x

	case ir.OINDEX:
		if n.Left().Type().IsSlice() {
			a := s.expr(n.Left())
			i := s.expr(n.Right())
			len := s.newValue1(ssa.OpSliceLen, types.Types[types.TINT], a)
			i = s.boundsCheck(i, len, ssa.BoundsIndex, n.Bounded())
			p := s.newValue1(ssa.OpSlicePtr, t, a)
			return s.newValue2(ssa.OpPtrIndex, t, p, i)
		} else { // array
			a := s.addr(n.Left())
			i := s.expr(n.Right())
			len := s.constInt(types.Types[types.TINT], n.Left().Type().NumElem())
			i = s.boundsCheck(i, len, ssa.BoundsIndex, n.Bounded())
			return s.newValue2(ssa.OpPtrIndex, types.NewPtr(n.Left().Type().Elem()), a, i)
		}
	case ir.ODEREF:
		return s.exprPtr(n.Left(), n.Bounded(), n.Pos())
	case ir.ODOT:
		p := s.addr(n.Left())
		return s.newValue1I(ssa.OpOffPtr, t, n.Offset(), p)
	case ir.ODOTPTR:
		p := s.exprPtr(n.Left(), n.Bounded(), n.Pos())
		return s.newValue1I(ssa.OpOffPtr, t, n.Offset(), p)
	case ir.OCLOSUREREAD:
		return s.newValue1I(ssa.OpOffPtr, t, n.Offset(),
			s.entryNewValue0(ssa.OpGetClosurePtr, s.f.Config.Types.BytePtr))
	case ir.OCONVNOP:
		if n.Type() == n.Left().Type() {
			return s.addr(n.Left())
		}
		addr := s.addr(n.Left())
		return s.newValue1(ssa.OpCopy, t, addr) // ensure that addr has the right type
	case ir.OCALLFUNC, ir.OCALLINTER, ir.OCALLMETH:
		return s.callAddr(n, callNormal)
	case ir.ODOTTYPE:
		v, _ := s.dottype(n, false)
		if v.Op != ssa.OpLoad {
			s.Fatalf("dottype of non-load")
		}
		if v.Args[1] != s.mem() {
			s.Fatalf("memory no longer live from dottype load")
		}
		return v.Args[0]
	default:
		s.Fatalf("unhandled addr %v", n.Op())
		return nil
	}
}

// canSSA reports whether n is SSA-able.
// n must be an ONAME (or an ODOT sequence with an ONAME base).
func (s *state) canSSA(n ir.Node) bool {
	if base.Flag.N != 0 {
		return false
	}
	for n.Op() == ir.ODOT || (n.Op() == ir.OINDEX && n.Left().Type().IsArray()) {
		n = n.Left()
	}
	if n.Op() != ir.ONAME {
		return false
	}
	if n.Name().Addrtaken() {
		return false
	}
	if isParamHeapCopy(n) {
		return false
	}
	if n.Class() == ir.PAUTOHEAP {
		s.Fatalf("canSSA of PAUTOHEAP %v", n)
	}
	switch n.Class() {
	case ir.PEXTERN:
		return false
	case ir.PPARAMOUT:
		if s.hasdefer {
			// TODO: handle this case? Named return values must be
			// in memory so that the deferred function can see them.
			// Maybe do: if !strings.HasPrefix(n.String(), "~") { return false }
			// Or maybe not, see issue 18860.  Even unnamed return values
			// must be written back so if a defer recovers, the caller can see them.
			return false
		}
		if s.cgoUnsafeArgs {
			// Cgo effectively takes the address of all result args,
			// but the compiler can't see that.
			return false
		}
	}
	if n.Class() == ir.PPARAM && n.Sym() != nil && n.Sym().Name == ".this" {
		// wrappers generated by genwrapper need to update
		// the .this pointer in place.
		// TODO: treat as a PPARAMOUT?
		return false
	}
	return canSSAType(n.Type())
	// TODO: try to make more variables SSAable?
}

// canSSA reports whether variables of type t are SSA-able.
func canSSAType(t *types.Type) bool {
	dowidth(t)
	if t.Width > int64(4*Widthptr) {
		// 4*Widthptr is an arbitrary constant. We want it
		// to be at least 3*Widthptr so slices can be registerized.
		// Too big and we'll introduce too much register pressure.
		return false
	}
	switch t.Kind() {
	case types.TARRAY:
		// We can't do larger arrays because dynamic indexing is
		// not supported on SSA variables.
		// TODO: allow if all indexes are constant.
		if t.NumElem() <= 1 {
			return canSSAType(t.Elem())
		}
		return false
	case types.TSTRUCT:
		if t.NumFields() > ssa.MaxStruct {
			return false
		}
		for _, t1 := range t.Fields().Slice() {
			if !canSSAType(t1.Type) {
				return false
			}
		}
		return true
	default:
		return true
	}
}

// exprPtr evaluates n to a pointer and nil-checks it.
func (s *state) exprPtr(n ir.Node, bounded bool, lineno src.XPos) *ssa.Value {
	p := s.expr(n)
	if bounded || n.NonNil() {
		if s.f.Frontend().Debug_checknil() && lineno.Line() > 1 {
			s.f.Warnl(lineno, "removed nil check")
		}
		return p
	}
	s.nilCheck(p)
	return p
}

// nilCheck generates nil pointer checking code.
// Used only for automatically inserted nil checks,
// not for user code like 'x != nil'.
func (s *state) nilCheck(ptr *ssa.Value) {
	if base.Debug.DisableNil != 0 || s.curfn.NilCheckDisabled() {
		return
	}
	s.newValue2(ssa.OpNilCheck, types.TypeVoid, ptr, s.mem())
}

// boundsCheck generates bounds checking code. Checks if 0 <= idx <[=] len, branches to exit if not.
// Starts a new block on return.
// On input, len must be converted to full int width and be nonnegative.
// Returns idx converted to full int width.
// If bounded is true then caller guarantees the index is not out of bounds
// (but boundsCheck will still extend the index to full int width).
func (s *state) boundsCheck(idx, len *ssa.Value, kind ssa.BoundsKind, bounded bool) *ssa.Value {
	idx = s.extendIndex(idx, len, kind, bounded)

	if bounded || base.Flag.B != 0 {
		// If bounded or bounds checking is flag-disabled, then no check necessary,
		// just return the extended index.
		//
		// Here, bounded == true if the compiler generated the index itself,
		// such as in the expansion of a slice initializer. These indexes are
		// compiler-generated, not Go program variables, so they cannot be
		// attacker-controlled, so we can omit Spectre masking as well.
		//
		// Note that we do not want to omit Spectre masking in code like:
		//
		//	if 0 <= i && i < len(x) {
		//		use(x[i])
		//	}
		//
		// Lucky for us, bounded==false for that code.
		// In that case (handled below), we emit a bound check (and Spectre mask)
		// and then the prove pass will remove the bounds check.
		// In theory the prove pass could potentially remove certain
		// Spectre masks, but it's very delicate and probably better
		// to be conservative and leave them all in.
		return idx
	}

	bNext := s.f.NewBlock(ssa.BlockPlain)
	bPanic := s.f.NewBlock(ssa.BlockExit)

	if !idx.Type.IsSigned() {
		switch kind {
		case ssa.BoundsIndex:
			kind = ssa.BoundsIndexU
		case ssa.BoundsSliceAlen:
			kind = ssa.BoundsSliceAlenU
		case ssa.BoundsSliceAcap:
			kind = ssa.BoundsSliceAcapU
		case ssa.BoundsSliceB:
			kind = ssa.BoundsSliceBU
		case ssa.BoundsSlice3Alen:
			kind = ssa.BoundsSlice3AlenU
		case ssa.BoundsSlice3Acap:
			kind = ssa.BoundsSlice3AcapU
		case ssa.BoundsSlice3B:
			kind = ssa.BoundsSlice3BU
		case ssa.BoundsSlice3C:
			kind = ssa.BoundsSlice3CU
		}
	}

	var cmp *ssa.Value
	if kind == ssa.BoundsIndex || kind == ssa.BoundsIndexU {
		cmp = s.newValue2(ssa.OpIsInBounds, types.Types[types.TBOOL], idx, len)
	} else {
		cmp = s.newValue2(ssa.OpIsSliceInBounds, types.Types[types.TBOOL], idx, len)
	}
	b := s.endBlock()
	b.Kind = ssa.BlockIf
	b.SetControl(cmp)
	b.Likely = ssa.BranchLikely
	b.AddEdgeTo(bNext)
	b.AddEdgeTo(bPanic)

	s.startBlock(bPanic)
	if thearch.LinkArch.Family == sys.Wasm {
		// TODO(khr): figure out how to do "register" based calling convention for bounds checks.
		// Should be similar to gcWriteBarrier, but I can't make it work.
		s.rtcall(BoundsCheckFunc[kind], false, nil, idx, len)
	} else {
		mem := s.newValue3I(ssa.OpPanicBounds, types.TypeMem, int64(kind), idx, len, s.mem())
		s.endBlock().SetControl(mem)
	}
	s.startBlock(bNext)

	// In Spectre index mode, apply an appropriate mask to avoid speculative out-of-bounds accesses.
	if base.Flag.Cfg.SpectreIndex {
		op := ssa.OpSpectreIndex
		if kind != ssa.BoundsIndex && kind != ssa.BoundsIndexU {
			op = ssa.OpSpectreSliceIndex
		}
		idx = s.newValue2(op, types.Types[types.TINT], idx, len)
	}

	return idx
}

// If cmp (a bool) is false, panic using the given function.
func (s *state) check(cmp *ssa.Value, fn *obj.LSym) {
	b := s.endBlock()
	b.Kind = ssa.BlockIf
	b.SetControl(cmp)
	b.Likely = ssa.BranchLikely
	bNext := s.f.NewBlock(ssa.BlockPlain)
	line := s.peekPos()
	pos := base.Ctxt.PosTable.Pos(line)
	fl := funcLine{f: fn, base: pos.Base(), line: pos.Line()}
	bPanic := s.panics[fl]
	if bPanic == nil {
		bPanic = s.f.NewBlock(ssa.BlockPlain)
		s.panics[fl] = bPanic
		s.startBlock(bPanic)
		// The panic call takes/returns memory to ensure that the right
		// memory state is observed if the panic happens.
		s.rtcall(fn, false, nil)
	}
	b.AddEdgeTo(bNext)
	b.AddEdgeTo(bPanic)
	s.startBlock(bNext)
}

func (s *state) intDivide(n ir.Node, a, b *ssa.Value) *ssa.Value {
	needcheck := true
	switch b.Op {
	case ssa.OpConst8, ssa.OpConst16, ssa.OpConst32, ssa.OpConst64:
		if b.AuxInt != 0 {
			needcheck = false
		}
	}
	if needcheck {
		// do a size-appropriate check for zero
		cmp := s.newValue2(s.ssaOp(ir.ONE, n.Type()), types.Types[types.TBOOL], b, s.zeroVal(n.Type()))
		s.check(cmp, panicdivide)
	}
	return s.newValue2(s.ssaOp(n.Op(), n.Type()), a.Type, a, b)
}

// rtcall issues a call to the given runtime function fn with the listed args.
// Returns a slice of results of the given result types.
// The call is added to the end of the current block.
// If returns is false, the block is marked as an exit block.
func (s *state) rtcall(fn *obj.LSym, returns bool, results []*types.Type, args ...*ssa.Value) []*ssa.Value {
	s.prevCall = nil
	// Write args to the stack
	off := base.Ctxt.FixedFrameSize()
	testLateExpansion := ssa.LateCallExpansionEnabledWithin(s.f)
	var ACArgs []ssa.Param
	var ACResults []ssa.Param
	var callArgs []*ssa.Value

	for _, arg := range args {
		t := arg.Type
		off = Rnd(off, t.Alignment())
		size := t.Size()
		ACArgs = append(ACArgs, ssa.Param{Type: t, Offset: int32(off)})
		if testLateExpansion {
			callArgs = append(callArgs, arg)
		} else {
			ptr := s.constOffPtrSP(t.PtrTo(), off)
			s.store(t, ptr, arg)
		}
		off += size
	}
	off = Rnd(off, int64(Widthreg))

	// Accumulate results types and offsets
	offR := off
	for _, t := range results {
		offR = Rnd(offR, t.Alignment())
		ACResults = append(ACResults, ssa.Param{Type: t, Offset: int32(offR)})
		offR += t.Size()
	}

	// Issue call
	var call *ssa.Value
	aux := ssa.StaticAuxCall(fn, ACArgs, ACResults)
	if testLateExpansion {
		callArgs = append(callArgs, s.mem())
		call = s.newValue0A(ssa.OpStaticLECall, aux.LateExpansionResultType(), aux)
		call.AddArgs(callArgs...)
		s.vars[memVar] = s.newValue1I(ssa.OpSelectN, types.TypeMem, int64(len(ACResults)), call)
	} else {
		call = s.newValue1A(ssa.OpStaticCall, types.TypeMem, aux, s.mem())
		s.vars[memVar] = call
	}

	if !returns {
		// Finish block
		b := s.endBlock()
		b.Kind = ssa.BlockExit
		b.SetControl(call)
		call.AuxInt = off - base.Ctxt.FixedFrameSize()
		if len(results) > 0 {
			s.Fatalf("panic call can't have results")
		}
		return nil
	}

	// Load results
	res := make([]*ssa.Value, len(results))
	if testLateExpansion {
		for i, t := range results {
			off = Rnd(off, t.Alignment())
			if canSSAType(t) {
				res[i] = s.newValue1I(ssa.OpSelectN, t, int64(i), call)
			} else {
				addr := s.newValue1I(ssa.OpSelectNAddr, types.NewPtr(t), int64(i), call)
				res[i] = s.rawLoad(t, addr)
			}
			off += t.Size()
		}
	} else {
		for i, t := range results {
			off = Rnd(off, t.Alignment())
			ptr := s.constOffPtrSP(types.NewPtr(t), off)
			res[i] = s.load(t, ptr)
			off += t.Size()
		}
	}
	off = Rnd(off, int64(Widthptr))

	// Remember how much callee stack space we needed.
	call.AuxInt = off

	return res
}

// do *left = right for type t.
func (s *state) storeType(t *types.Type, left, right *ssa.Value, skip skipMask, leftIsStmt bool) {
	s.instrument(t, left, instrumentWrite)

	if skip == 0 && (!t.HasPointers() || ssa.IsStackAddr(left)) {
		// Known to not have write barrier. Store the whole type.
		s.vars[memVar] = s.newValue3Apos(ssa.OpStore, types.TypeMem, t, left, right, s.mem(), leftIsStmt)
		return
	}

	// store scalar fields first, so write barrier stores for
	// pointer fields can be grouped together, and scalar values
	// don't need to be live across the write barrier call.
	// TODO: if the writebarrier pass knows how to reorder stores,
	// we can do a single store here as long as skip==0.
	s.storeTypeScalars(t, left, right, skip)
	if skip&skipPtr == 0 && t.HasPointers() {
		s.storeTypePtrs(t, left, right)
	}
}

// do *left = right for all scalar (non-pointer) parts of t.
func (s *state) storeTypeScalars(t *types.Type, left, right *ssa.Value, skip skipMask) {
	switch {
	case t.IsBoolean() || t.IsInteger() || t.IsFloat() || t.IsComplex():
		s.store(t, left, right)
	case t.IsPtrShaped():
		if t.IsPtr() && t.Elem().NotInHeap() {
			s.store(t, left, right) // see issue 42032
		}
		// otherwise, no scalar fields.
	case t.IsString():
		if skip&skipLen != 0 {
			return
		}
		len := s.newValue1(ssa.OpStringLen, types.Types[types.TINT], right)
		lenAddr := s.newValue1I(ssa.OpOffPtr, s.f.Config.Types.IntPtr, s.config.PtrSize, left)
		s.store(types.Types[types.TINT], lenAddr, len)
	case t.IsSlice():
		if skip&skipLen == 0 {
			len := s.newValue1(ssa.OpSliceLen, types.Types[types.TINT], right)
			lenAddr := s.newValue1I(ssa.OpOffPtr, s.f.Config.Types.IntPtr, s.config.PtrSize, left)
			s.store(types.Types[types.TINT], lenAddr, len)
		}
		if skip&skipCap == 0 {
			cap := s.newValue1(ssa.OpSliceCap, types.Types[types.TINT], right)
			capAddr := s.newValue1I(ssa.OpOffPtr, s.f.Config.Types.IntPtr, 2*s.config.PtrSize, left)
			s.store(types.Types[types.TINT], capAddr, cap)
		}
	case t.IsInterface():
		// itab field doesn't need a write barrier (even though it is a pointer).
		itab := s.newValue1(ssa.OpITab, s.f.Config.Types.BytePtr, right)
		s.store(types.Types[types.TUINTPTR], left, itab)
	case t.IsStruct():
		n := t.NumFields()
		for i := 0; i < n; i++ {
			ft := t.FieldType(i)
			addr := s.newValue1I(ssa.OpOffPtr, ft.PtrTo(), t.FieldOff(i), left)
			val := s.newValue1I(ssa.OpStructSelect, ft, int64(i), right)
			s.storeTypeScalars(ft, addr, val, 0)
		}
	case t.IsArray() && t.NumElem() == 0:
		// nothing
	case t.IsArray() && t.NumElem() == 1:
		s.storeTypeScalars(t.Elem(), left, s.newValue1I(ssa.OpArraySelect, t.Elem(), 0, right), 0)
	default:
		s.Fatalf("bad write barrier type %v", t)
	}
}

// do *left = right for all pointer parts of t.
func (s *state) storeTypePtrs(t *types.Type, left, right *ssa.Value) {
	switch {
	case t.IsPtrShaped():
		if t.IsPtr() && t.Elem().NotInHeap() {
			break // see issue 42032
		}
		s.store(t, left, right)
	case t.IsString():
		ptr := s.newValue1(ssa.OpStringPtr, s.f.Config.Types.BytePtr, right)
		s.store(s.f.Config.Types.BytePtr, left, ptr)
	case t.IsSlice():
		elType := types.NewPtr(t.Elem())
		ptr := s.newValue1(ssa.OpSlicePtr, elType, right)
		s.store(elType, left, ptr)
	case t.IsInterface():
		// itab field is treated as a scalar.
		idata := s.newValue1(ssa.OpIData, s.f.Config.Types.BytePtr, right)
		idataAddr := s.newValue1I(ssa.OpOffPtr, s.f.Config.Types.BytePtrPtr, s.config.PtrSize, left)
		s.store(s.f.Config.Types.BytePtr, idataAddr, idata)
	case t.IsStruct():
		n := t.NumFields()
		for i := 0; i < n; i++ {
			ft := t.FieldType(i)
			if !ft.HasPointers() {
				continue
			}
			addr := s.newValue1I(ssa.OpOffPtr, ft.PtrTo(), t.FieldOff(i), left)
			val := s.newValue1I(ssa.OpStructSelect, ft, int64(i), right)
			s.storeTypePtrs(ft, addr, val)
		}
	case t.IsArray() && t.NumElem() == 0:
		// nothing
	case t.IsArray() && t.NumElem() == 1:
		s.storeTypePtrs(t.Elem(), left, s.newValue1I(ssa.OpArraySelect, t.Elem(), 0, right))
	default:
		s.Fatalf("bad write barrier type %v", t)
	}
}

// putArg evaluates n for the purpose of passing it as an argument to a function and returns the corresponding Param for the call.
// If forLateExpandedCall is true, it returns the argument value to pass to the call operation.
// If forLateExpandedCall is false, then the value is stored at the specified stack offset, and the returned value is nil.
func (s *state) putArg(n ir.Node, t *types.Type, off int64, forLateExpandedCall bool) (ssa.Param, *ssa.Value) {
	var a *ssa.Value
	if forLateExpandedCall {
		if !canSSAType(t) {
			a = s.newValue2(ssa.OpDereference, t, s.addr(n), s.mem())
		} else {
			a = s.expr(n)
		}
	} else {
		s.storeArgWithBase(n, t, s.sp, off)
	}
	return ssa.Param{Type: t, Offset: int32(off)}, a
}

func (s *state) storeArgWithBase(n ir.Node, t *types.Type, base *ssa.Value, off int64) {
	pt := types.NewPtr(t)
	var addr *ssa.Value
	if base == s.sp {
		// Use special routine that avoids allocation on duplicate offsets.
		addr = s.constOffPtrSP(pt, off)
	} else {
		addr = s.newValue1I(ssa.OpOffPtr, pt, off, base)
	}

	if !canSSAType(t) {
		a := s.addr(n)
		s.move(t, addr, a)
		return
	}

	a := s.expr(n)
	s.storeType(t, addr, a, 0, false)
}

// slice computes the slice v[i:j:k] and returns ptr, len, and cap of result.
// i,j,k may be nil, in which case they are set to their default value.
// v may be a slice, string or pointer to an array.
func (s *state) slice(v, i, j, k *ssa.Value, bounded bool) (p, l, c *ssa.Value) {
	t := v.Type
	var ptr, len, cap *ssa.Value
	switch {
	case t.IsSlice():
		ptr = s.newValue1(ssa.OpSlicePtr, types.NewPtr(t.Elem()), v)
		len = s.newValue1(ssa.OpSliceLen, types.Types[types.TINT], v)
		cap = s.newValue1(ssa.OpSliceCap, types.Types[types.TINT], v)
	case t.IsString():
		ptr = s.newValue1(ssa.OpStringPtr, types.NewPtr(types.Types[types.TUINT8]), v)
		len = s.newValue1(ssa.OpStringLen, types.Types[types.TINT], v)
		cap = len
	case t.IsPtr():
		if !t.Elem().IsArray() {
			s.Fatalf("bad ptr to array in slice %v\n", t)
		}
		s.nilCheck(v)
		ptr = s.newValue1(ssa.OpCopy, types.NewPtr(t.Elem().Elem()), v)
		len = s.constInt(types.Types[types.TINT], t.Elem().NumElem())
		cap = len
	default:
		s.Fatalf("bad type in slice %v\n", t)
	}

	// Set default values
	if i == nil {
		i = s.constInt(types.Types[types.TINT], 0)
	}
	if j == nil {
		j = len
	}
	three := true
	if k == nil {
		three = false
		k = cap
	}

	// Panic if slice indices are not in bounds.
	// Make sure we check these in reverse order so that we're always
	// comparing against a value known to be nonnegative. See issue 28797.
	if three {
		if k != cap {
			kind := ssa.BoundsSlice3Alen
			if t.IsSlice() {
				kind = ssa.BoundsSlice3Acap
			}
			k = s.boundsCheck(k, cap, kind, bounded)
		}
		if j != k {
			j = s.boundsCheck(j, k, ssa.BoundsSlice3B, bounded)
		}
		i = s.boundsCheck(i, j, ssa.BoundsSlice3C, bounded)
	} else {
		if j != k {
			kind := ssa.BoundsSliceAlen
			if t.IsSlice() {
				kind = ssa.BoundsSliceAcap
			}
			j = s.boundsCheck(j, k, kind, bounded)
		}
		i = s.boundsCheck(i, j, ssa.BoundsSliceB, bounded)
	}

	// Word-sized integer operations.
	subOp := s.ssaOp(ir.OSUB, types.Types[types.TINT])
	mulOp := s.ssaOp(ir.OMUL, types.Types[types.TINT])
	andOp := s.ssaOp(ir.OAND, types.Types[types.TINT])

	// Calculate the length (rlen) and capacity (rcap) of the new slice.
	// For strings the capacity of the result is unimportant. However,
	// we use rcap to test if we've generated a zero-length slice.
	// Use length of strings for that.
	rlen := s.newValue2(subOp, types.Types[types.TINT], j, i)
	rcap := rlen
	if j != k && !t.IsString() {
		rcap = s.newValue2(subOp, types.Types[types.TINT], k, i)
	}

	if (i.Op == ssa.OpConst64 || i.Op == ssa.OpConst32) && i.AuxInt == 0 {
		// No pointer arithmetic necessary.
		return ptr, rlen, rcap
	}

	// Calculate the base pointer (rptr) for the new slice.
	//
	// Generate the following code assuming that indexes are in bounds.
	// The masking is to make sure that we don't generate a slice
	// that points to the next object in memory. We cannot just set
	// the pointer to nil because then we would create a nil slice or
	// string.
	//
	//     rcap = k - i
	//     rlen = j - i
	//     rptr = ptr + (mask(rcap) & (i * stride))
	//
	// Where mask(x) is 0 if x==0 and -1 if x>0 and stride is the width
	// of the element type.
	stride := s.constInt(types.Types[types.TINT], ptr.Type.Elem().Width)

	// The delta is the number of bytes to offset ptr by.
	delta := s.newValue2(mulOp, types.Types[types.TINT], i, stride)

	// If we're slicing to the point where the capacity is zero,
	// zero out the delta.
	mask := s.newValue1(ssa.OpSlicemask, types.Types[types.TINT], rcap)
	delta = s.newValue2(andOp, types.Types[types.TINT], delta, mask)

	// Compute rptr = ptr + delta.
	rptr := s.newValue2(ssa.OpAddPtr, ptr.Type, ptr, delta)

	return rptr, rlen, rcap
}

type u642fcvtTab struct {
	leq, cvt2F, and, rsh, or, add ssa.Op
	one                           func(*state, *types.Type, int64) *ssa.Value
}

var u64_f64 = u642fcvtTab{
	leq:   ssa.OpLeq64,
	cvt2F: ssa.OpCvt64to64F,
	and:   ssa.OpAnd64,
	rsh:   ssa.OpRsh64Ux64,
	or:    ssa.OpOr64,
	add:   ssa.OpAdd64F,
	one:   (*state).constInt64,
}

var u64_f32 = u642fcvtTab{
	leq:   ssa.OpLeq64,
	cvt2F: ssa.OpCvt64to32F,
	and:   ssa.OpAnd64,
	rsh:   ssa.OpRsh64Ux64,
	or:    ssa.OpOr64,
	add:   ssa.OpAdd32F,
	one:   (*state).constInt64,
}

func (s *state) uint64Tofloat64(n ir.Node, x *ssa.Value, ft, tt *types.Type) *ssa.Value {
	return s.uint64Tofloat(&u64_f64, n, x, ft, tt)
}

func (s *state) uint64Tofloat32(n ir.Node, x *ssa.Value, ft, tt *types.Type) *ssa.Value {
	return s.uint64Tofloat(&u64_f32, n, x, ft, tt)
}

func (s *state) uint64Tofloat(cvttab *u642fcvtTab, n ir.Node, x *ssa.Value, ft, tt *types.Type) *ssa.Value {
	// if x >= 0 {
	//    result = (floatY) x
	// } else {
	// 	  y = uintX(x) ; y = x & 1
	// 	  z = uintX(x) ; z = z >> 1
	// 	  z = z >> 1
	// 	  z = z | y
	// 	  result = floatY(z)
	// 	  result = result + result
	// }
	//
	// Code borrowed from old code generator.
	// What's going on: large 64-bit "unsigned" looks like
	// negative number to hardware's integer-to-float
	// conversion. However, because the mantissa is only
	// 63 bits, we don't need the LSB, so instead we do an
	// unsigned right shift (divide by two), convert, and
	// double. However, before we do that, we need to be
	// sure that we do not lose a "1" if that made the
	// difference in the resulting rounding. Therefore, we
	// preserve it, and OR (not ADD) it back in. The case
	// that matters is when the eleven discarded bits are
	// equal to 10000000001; that rounds up, and the 1 cannot
	// be lost else it would round down if the LSB of the
	// candidate mantissa is 0.
	cmp := s.newValue2(cvttab.leq, types.Types[types.TBOOL], s.zeroVal(ft), x)
	b := s.endBlock()
	b.Kind = ssa.BlockIf
	b.SetControl(cmp)
	b.Likely = ssa.BranchLikely

	bThen := s.f.NewBlock(ssa.BlockPlain)
	bElse := s.f.NewBlock(ssa.BlockPlain)
	bAfter := s.f.NewBlock(ssa.BlockPlain)

	b.AddEdgeTo(bThen)
	s.startBlock(bThen)
	a0 := s.newValue1(cvttab.cvt2F, tt, x)
	s.vars[n] = a0
	s.endBlock()
	bThen.AddEdgeTo(bAfter)

	b.AddEdgeTo(bElse)
	s.startBlock(bElse)
	one := cvttab.one(s, ft, 1)
	y := s.newValue2(cvttab.and, ft, x, one)
	z := s.newValue2(cvttab.rsh, ft, x, one)
	z = s.newValue2(cvttab.or, ft, z, y)
	a := s.newValue1(cvttab.cvt2F, tt, z)
	a1 := s.newValue2(cvttab.add, tt, a, a)
	s.vars[n] = a1
	s.endBlock()
	bElse.AddEdgeTo(bAfter)

	s.startBlock(bAfter)
	return s.variable(n, n.Type())
}

type u322fcvtTab struct {
	cvtI2F, cvtF2F ssa.Op
}

var u32_f64 = u322fcvtTab{
	cvtI2F: ssa.OpCvt32to64F,
	cvtF2F: ssa.OpCopy,
}

var u32_f32 = u322fcvtTab{
	cvtI2F: ssa.OpCvt32to32F,
	cvtF2F: ssa.OpCvt64Fto32F,
}

func (s *state) uint32Tofloat64(n ir.Node, x *ssa.Value, ft, tt *types.Type) *ssa.Value {
	return s.uint32Tofloat(&u32_f64, n, x, ft, tt)
}

func (s *state) uint32Tofloat32(n ir.Node, x *ssa.Value, ft, tt *types.Type) *ssa.Value {
	return s.uint32Tofloat(&u32_f32, n, x, ft, tt)
}

func (s *state) uint32Tofloat(cvttab *u322fcvtTab, n ir.Node, x *ssa.Value, ft, tt *types.Type) *ssa.Value {
	// if x >= 0 {
	// 	result = floatY(x)
	// } else {
	// 	result = floatY(float64(x) + (1<<32))
	// }
	cmp := s.newValue2(ssa.OpLeq32, types.Types[types.TBOOL], s.zeroVal(ft), x)
	b := s.endBlock()
	b.Kind = ssa.BlockIf
	b.SetControl(cmp)
	b.Likely = ssa.BranchLikely

	bThen := s.f.NewBlock(ssa.BlockPlain)
	bElse := s.f.NewBlock(ssa.BlockPlain)
	bAfter := s.f.NewBlock(ssa.BlockPlain)

	b.AddEdgeTo(bThen)
	s.startBlock(bThen)
	a0 := s.newValue1(cvttab.cvtI2F, tt, x)
	s.vars[n] = a0
	s.endBlock()
	bThen.AddEdgeTo(bAfter)

	b.AddEdgeTo(bElse)
	s.startBlock(bElse)
	a1 := s.newValue1(ssa.OpCvt32to64F, types.Types[types.TFLOAT64], x)
	twoToThe32 := s.constFloat64(types.Types[types.TFLOAT64], float64(1<<32))
	a2 := s.newValue2(ssa.OpAdd64F, types.Types[types.TFLOAT64], a1, twoToThe32)
	a3 := s.newValue1(cvttab.cvtF2F, tt, a2)

	s.vars[n] = a3
	s.endBlock()
	bElse.AddEdgeTo(bAfter)

	s.startBlock(bAfter)
	return s.variable(n, n.Type())
}

// referenceTypeBuiltin generates code for the len/cap builtins for maps and channels.
func (s *state) referenceTypeBuiltin(n ir.Node, x *ssa.Value) *ssa.Value {
	if !n.Left().Type().IsMap() && !n.Left().Type().IsChan() {
		s.Fatalf("node must be a map or a channel")
	}
	// if n == nil {
	//   return 0
	// } else {
	//   // len
	//   return *((*int)n)
	//   // cap
	//   return *(((*int)n)+1)
	// }
	lenType := n.Type()
	nilValue := s.constNil(types.Types[types.TUINTPTR])
	cmp := s.newValue2(ssa.OpEqPtr, types.Types[types.TBOOL], x, nilValue)
	b := s.endBlock()
	b.Kind = ssa.BlockIf
	b.SetControl(cmp)
	b.Likely = ssa.BranchUnlikely

	bThen := s.f.NewBlock(ssa.BlockPlain)
	bElse := s.f.NewBlock(ssa.BlockPlain)
	bAfter := s.f.NewBlock(ssa.BlockPlain)

	// length/capacity of a nil map/chan is zero
	b.AddEdgeTo(bThen)
	s.startBlock(bThen)
	s.vars[n] = s.zeroVal(lenType)
	s.endBlock()
	bThen.AddEdgeTo(bAfter)

	b.AddEdgeTo(bElse)
	s.startBlock(bElse)
	switch n.Op() {
	case ir.OLEN:
		// length is stored in the first word for map/chan
		s.vars[n] = s.load(lenType, x)
	case ir.OCAP:
		// capacity is stored in the second word for chan
		sw := s.newValue1I(ssa.OpOffPtr, lenType.PtrTo(), lenType.Width, x)
		s.vars[n] = s.load(lenType, sw)
	default:
		s.Fatalf("op must be OLEN or OCAP")
	}
	s.endBlock()
	bElse.AddEdgeTo(bAfter)

	s.startBlock(bAfter)
	return s.variable(n, lenType)
}

type f2uCvtTab struct {
	ltf, cvt2U, subf, or ssa.Op
	floatValue           func(*state, *types.Type, float64) *ssa.Value
	intValue             func(*state, *types.Type, int64) *ssa.Value
	cutoff               uint64
}

var f32_u64 = f2uCvtTab{
	ltf:        ssa.OpLess32F,
	cvt2U:      ssa.OpCvt32Fto64,
	subf:       ssa.OpSub32F,
	or:         ssa.OpOr64,
	floatValue: (*state).constFloat32,
	intValue:   (*state).constInt64,
	cutoff:     1 << 63,
}

var f64_u64 = f2uCvtTab{
	ltf:        ssa.OpLess64F,
	cvt2U:      ssa.OpCvt64Fto64,
	subf:       ssa.OpSub64F,
	or:         ssa.OpOr64,
	floatValue: (*state).constFloat64,
	intValue:   (*state).constInt64,
	cutoff:     1 << 63,
}

var f32_u32 = f2uCvtTab{
	ltf:        ssa.OpLess32F,
	cvt2U:      ssa.OpCvt32Fto32,
	subf:       ssa.OpSub32F,
	or:         ssa.OpOr32,
	floatValue: (*state).constFloat32,
	intValue:   func(s *state, t *types.Type, v int64) *ssa.Value { return s.constInt32(t, int32(v)) },
	cutoff:     1 << 31,
}

var f64_u32 = f2uCvtTab{
	ltf:        ssa.OpLess64F,
	cvt2U:      ssa.OpCvt64Fto32,
	subf:       ssa.OpSub64F,
	or:         ssa.OpOr32,
	floatValue: (*state).constFloat64,
	intValue:   func(s *state, t *types.Type, v int64) *ssa.Value { return s.constInt32(t, int32(v)) },
	cutoff:     1 << 31,
}

func (s *state) float32ToUint64(n ir.Node, x *ssa.Value, ft, tt *types.Type) *ssa.Value {
	return s.floatToUint(&f32_u64, n, x, ft, tt)
}
func (s *state) float64ToUint64(n ir.Node, x *ssa.Value, ft, tt *types.Type) *ssa.Value {
	return s.floatToUint(&f64_u64, n, x, ft, tt)
}

func (s *state) float32ToUint32(n ir.Node, x *ssa.Value, ft, tt *types.Type) *ssa.Value {
	return s.floatToUint(&f32_u32, n, x, ft, tt)
}

func (s *state) float64ToUint32(n ir.Node, x *ssa.Value, ft, tt *types.Type) *ssa.Value {
	return s.floatToUint(&f64_u32, n, x, ft, tt)
}

func (s *state) floatToUint(cvttab *f2uCvtTab, n ir.Node, x *ssa.Value, ft, tt *types.Type) *ssa.Value {
	// cutoff:=1<<(intY_Size-1)
	// if x < floatX(cutoff) {
	// 	result = uintY(x)
	// } else {
	// 	y = x - floatX(cutoff)
	// 	z = uintY(y)
	// 	result = z | -(cutoff)
	// }
	cutoff := cvttab.floatValue(s, ft, float64(cvttab.cutoff))
	cmp := s.newValue2(cvttab.ltf, types.Types[types.TBOOL], x, cutoff)
	b := s.endBlock()
	b.Kind = ssa.BlockIf
	b.SetControl(cmp)
	b.Likely = ssa.BranchLikely

	bThen := s.f.NewBlock(ssa.BlockPlain)
	bElse := s.f.NewBlock(ssa.BlockPlain)
	bAfter := s.f.NewBlock(ssa.BlockPlain)

	b.AddEdgeTo(bThen)
	s.startBlock(bThen)
	a0 := s.newValue1(cvttab.cvt2U, tt, x)
	s.vars[n] = a0
	s.endBlock()
	bThen.AddEdgeTo(bAfter)

	b.AddEdgeTo(bElse)
	s.startBlock(bElse)
	y := s.newValue2(cvttab.subf, ft, x, cutoff)
	y = s.newValue1(cvttab.cvt2U, tt, y)
	z := cvttab.intValue(s, tt, int64(-cvttab.cutoff))
	a1 := s.newValue2(cvttab.or, tt, y, z)
	s.vars[n] = a1
	s.endBlock()
	bElse.AddEdgeTo(bAfter)

	s.startBlock(bAfter)
	return s.variable(n, n.Type())
}

// dottype generates SSA for a type assertion node.
// commaok indicates whether to panic or return a bool.
// If commaok is false, resok will be nil.
func (s *state) dottype(n ir.Node, commaok bool) (res, resok *ssa.Value) {
	iface := s.expr(n.Left())   // input interface
	target := s.expr(n.Right()) // target type
	byteptr := s.f.Config.Types.BytePtr

	if n.Type().IsInterface() {
		if n.Type().IsEmptyInterface() {
			// Converting to an empty interface.
			// Input could be an empty or nonempty interface.
			if base.Debug.TypeAssert > 0 {
				base.WarnfAt(n.Pos(), "type assertion inlined")
			}

			// Get itab/type field from input.
			itab := s.newValue1(ssa.OpITab, byteptr, iface)
			// Conversion succeeds iff that field is not nil.
			cond := s.newValue2(ssa.OpNeqPtr, types.Types[types.TBOOL], itab, s.constNil(byteptr))

			if n.Left().Type().IsEmptyInterface() && commaok {
				// Converting empty interface to empty interface with ,ok is just a nil check.
				return iface, cond
			}

			// Branch on nilness.
			b := s.endBlock()
			b.Kind = ssa.BlockIf
			b.SetControl(cond)
			b.Likely = ssa.BranchLikely
			bOk := s.f.NewBlock(ssa.BlockPlain)
			bFail := s.f.NewBlock(ssa.BlockPlain)
			b.AddEdgeTo(bOk)
			b.AddEdgeTo(bFail)

			if !commaok {
				// On failure, panic by calling panicnildottype.
				s.startBlock(bFail)
				s.rtcall(panicnildottype, false, nil, target)

				// On success, return (perhaps modified) input interface.
				s.startBlock(bOk)
				if n.Left().Type().IsEmptyInterface() {
					res = iface // Use input interface unchanged.
					return
				}
				// Load type out of itab, build interface with existing idata.
				off := s.newValue1I(ssa.OpOffPtr, byteptr, int64(Widthptr), itab)
				typ := s.load(byteptr, off)
				idata := s.newValue1(ssa.OpIData, n.Type(), iface)
				res = s.newValue2(ssa.OpIMake, n.Type(), typ, idata)
				return
			}

			s.startBlock(bOk)
			// nonempty -> empty
			// Need to load type from itab
			off := s.newValue1I(ssa.OpOffPtr, byteptr, int64(Widthptr), itab)
			s.vars[typVar] = s.load(byteptr, off)
			s.endBlock()

			// itab is nil, might as well use that as the nil result.
			s.startBlock(bFail)
			s.vars[typVar] = itab
			s.endBlock()

			// Merge point.
			bEnd := s.f.NewBlock(ssa.BlockPlain)
			bOk.AddEdgeTo(bEnd)
			bFail.AddEdgeTo(bEnd)
			s.startBlock(bEnd)
			idata := s.newValue1(ssa.OpIData, n.Type(), iface)
			res = s.newValue2(ssa.OpIMake, n.Type(), s.variable(typVar, byteptr), idata)
			resok = cond
			delete(s.vars, typVar)
			return
		}
		// converting to a nonempty interface needs a runtime call.
		if base.Debug.TypeAssert > 0 {
			base.WarnfAt(n.Pos(), "type assertion not inlined")
		}
		if n.Left().Type().IsEmptyInterface() {
			if commaok {
				call := s.rtcall(assertE2I2, true, []*types.Type{n.Type(), types.Types[types.TBOOL]}, target, iface)
				return call[0], call[1]
			}
			return s.rtcall(assertE2I, true, []*types.Type{n.Type()}, target, iface)[0], nil
		}
		if commaok {
			call := s.rtcall(assertI2I2, true, []*types.Type{n.Type(), types.Types[types.TBOOL]}, target, iface)
			return call[0], call[1]
		}
		return s.rtcall(assertI2I, true, []*types.Type{n.Type()}, target, iface)[0], nil
	}

	if base.Debug.TypeAssert > 0 {
		base.WarnfAt(n.Pos(), "type assertion inlined")
	}

	// Converting to a concrete type.
	direct := isdirectiface(n.Type())
	itab := s.newValue1(ssa.OpITab, byteptr, iface) // type word of interface
	if base.Debug.TypeAssert > 0 {
		base.WarnfAt(n.Pos(), "type assertion inlined")
	}
	var targetITab *ssa.Value
	if n.Left().Type().IsEmptyInterface() {
		// Looking for pointer to target type.
		targetITab = target
	} else {
		// Looking for pointer to itab for target type and source interface.
		targetITab = s.expr(n.List().First())
	}

	var tmp ir.Node     // temporary for use with large types
	var addr *ssa.Value // address of tmp
	if commaok && !canSSAType(n.Type()) {
		// unSSAable type, use temporary.
		// TODO: get rid of some of these temporaries.
		tmp = tempAt(n.Pos(), s.curfn, n.Type())
		s.vars[memVar] = s.newValue1A(ssa.OpVarDef, types.TypeMem, tmp.(*ir.Name), s.mem())
		addr = s.addr(tmp)
	}

	cond := s.newValue2(ssa.OpEqPtr, types.Types[types.TBOOL], itab, targetITab)
	b := s.endBlock()
	b.Kind = ssa.BlockIf
	b.SetControl(cond)
	b.Likely = ssa.BranchLikely

	bOk := s.f.NewBlock(ssa.BlockPlain)
	bFail := s.f.NewBlock(ssa.BlockPlain)
	b.AddEdgeTo(bOk)
	b.AddEdgeTo(bFail)

	if !commaok {
		// on failure, panic by calling panicdottype
		s.startBlock(bFail)
		taddr := s.expr(n.Right().Right())
		if n.Left().Type().IsEmptyInterface() {
			s.rtcall(panicdottypeE, false, nil, itab, target, taddr)
		} else {
			s.rtcall(panicdottypeI, false, nil, itab, target, taddr)
		}

		// on success, return data from interface
		s.startBlock(bOk)
		if direct {
			return s.newValue1(ssa.OpIData, n.Type(), iface), nil
		}
		p := s.newValue1(ssa.OpIData, types.NewPtr(n.Type()), iface)
		return s.load(n.Type(), p), nil
	}

	// commaok is the more complicated case because we have
	// a control flow merge point.
	bEnd := s.f.NewBlock(ssa.BlockPlain)
	// Note that we need a new valVar each time (unlike okVar where we can
	// reuse the variable) because it might have a different type every time.
	valVar := ssaMarker("val")

	// type assertion succeeded
	s.startBlock(bOk)
	if tmp == nil {
		if direct {
			s.vars[valVar] = s.newValue1(ssa.OpIData, n.Type(), iface)
		} else {
			p := s.newValue1(ssa.OpIData, types.NewPtr(n.Type()), iface)
			s.vars[valVar] = s.load(n.Type(), p)
		}
	} else {
		p := s.newValue1(ssa.OpIData, types.NewPtr(n.Type()), iface)
		s.move(n.Type(), addr, p)
	}
	s.vars[okVar] = s.constBool(true)
	s.endBlock()
	bOk.AddEdgeTo(bEnd)

	// type assertion failed
	s.startBlock(bFail)
	if tmp == nil {
		s.vars[valVar] = s.zeroVal(n.Type())
	} else {
		s.zero(n.Type(), addr)
	}
	s.vars[okVar] = s.constBool(false)
	s.endBlock()
	bFail.AddEdgeTo(bEnd)

	// merge point
	s.startBlock(bEnd)
	if tmp == nil {
		res = s.variable(valVar, n.Type())
		delete(s.vars, valVar)
	} else {
		res = s.load(n.Type(), addr)
		s.vars[memVar] = s.newValue1A(ssa.OpVarKill, types.TypeMem, tmp.(*ir.Name), s.mem())
	}
	resok = s.variable(okVar, types.Types[types.TBOOL])
	delete(s.vars, okVar)
	return res, resok
}

// variable returns the value of a variable at the current location.
func (s *state) variable(name ir.Node, t *types.Type) *ssa.Value {
	v := s.vars[name]
	if v != nil {
		return v
	}
	v = s.fwdVars[name]
	if v != nil {
		return v
	}

	if s.curBlock == s.f.Entry {
		// No variable should be live at entry.
		s.Fatalf("Value live at entry. It shouldn't be. func %s, node %v, value %v", s.f.Name, name, v)
	}
	// Make a FwdRef, which records a value that's live on block input.
	// We'll find the matching definition as part of insertPhis.
	v = s.newValue0A(ssa.OpFwdRef, t, FwdRefAux{N: name})
	s.fwdVars[name] = v
	s.addNamedValue(name, v)
	return v
}

func (s *state) mem() *ssa.Value {
	return s.variable(memVar, types.TypeMem)
}

func (s *state) addNamedValue(n ir.Node, v *ssa.Value) {
	if n.Class() == ir.Pxxx {
		// Don't track our marker nodes (memVar etc.).
		return
	}
	if ir.IsAutoTmp(n) {
		// Don't track temporary variables.
		return
	}
	if n.Class() == ir.PPARAMOUT {
		// Don't track named output values.  This prevents return values
		// from being assigned too early. See #14591 and #14762. TODO: allow this.
		return
	}
	if n.Class() == ir.PAUTO && n.Offset() != 0 {
		s.Fatalf("AUTO var with offset %v %d", n, n.Offset())
	}
	loc := ssa.LocalSlot{N: n.Name(), Type: n.Type(), Off: 0}
	values, ok := s.f.NamedValues[loc]
	if !ok {
		s.f.Names = append(s.f.Names, loc)
	}
	s.f.NamedValues[loc] = append(values, v)
}

// Generate a disconnected call to a runtime routine and a return.
func gencallret(pp *Progs, sym *obj.LSym) *obj.Prog {
	p := pp.Prog(obj.ACALL)
	p.To.Type = obj.TYPE_MEM
	p.To.Name = obj.NAME_EXTERN
	p.To.Sym = sym
	p = pp.Prog(obj.ARET)
	return p
}

// Branch is an unresolved branch.
type Branch struct {
	P *obj.Prog  // branch instruction
	B *ssa.Block // target
}

// SSAGenState contains state needed during Prog generation.
type SSAGenState struct {
	pp *Progs

	// Branches remembers all the branch instructions we've seen
	// and where they would like to go.
	Branches []Branch

	// bstart remembers where each block starts (indexed by block ID)
	bstart []*obj.Prog

	// Some architectures require a 64-bit temporary for FP-related register shuffling. Examples include PPC and Sparc V8.
	ScratchFpMem ir.Node

	maxarg int64 // largest frame size for arguments to calls made by the function

	// Map from GC safe points to liveness index, generated by
	// liveness analysis.
	livenessMap LivenessMap

	// lineRunStart records the beginning of the current run of instructions
	// within a single block sharing the same line number
	// Used to move statement marks to the beginning of such runs.
	lineRunStart *obj.Prog

	// wasm: The number of values on the WebAssembly stack. This is only used as a safeguard.
	OnWasmStackSkipped int
}

// Prog appends a new Prog.
func (s *SSAGenState) Prog(as obj.As) *obj.Prog {
	p := s.pp.Prog(as)
	if ssa.LosesStmtMark(as) {
		return p
	}
	// Float a statement start to the beginning of any same-line run.
	// lineRunStart is reset at block boundaries, which appears to work well.
	if s.lineRunStart == nil || s.lineRunStart.Pos.Line() != p.Pos.Line() {
		s.lineRunStart = p
	} else if p.Pos.IsStmt() == src.PosIsStmt {
		s.lineRunStart.Pos = s.lineRunStart.Pos.WithIsStmt()
		p.Pos = p.Pos.WithNotStmt()
	}
	return p
}

// Pc returns the current Prog.
func (s *SSAGenState) Pc() *obj.Prog {
	return s.pp.next
}

// SetPos sets the current source position.
func (s *SSAGenState) SetPos(pos src.XPos) {
	s.pp.pos = pos
}

// Br emits a single branch instruction and returns the instruction.
// Not all architectures need the returned instruction, but otherwise
// the boilerplate is common to all.
func (s *SSAGenState) Br(op obj.As, target *ssa.Block) *obj.Prog {
	p := s.Prog(op)
	p.To.Type = obj.TYPE_BRANCH
	s.Branches = append(s.Branches, Branch{P: p, B: target})
	return p
}

// DebugFriendlySetPosFrom adjusts Pos.IsStmt subject to heuristics
// that reduce "jumpy" line number churn when debugging.
// Spill/fill/copy instructions from the register allocator,
// phi functions, and instructions with a no-pos position
// are examples of instructions that can cause churn.
func (s *SSAGenState) DebugFriendlySetPosFrom(v *ssa.Value) {
	switch v.Op {
	case ssa.OpPhi, ssa.OpCopy, ssa.OpLoadReg, ssa.OpStoreReg:
		// These are not statements
		s.SetPos(v.Pos.WithNotStmt())
	default:
		p := v.Pos
		if p != src.NoXPos {
			// If the position is defined, update the position.
			// Also convert default IsStmt to NotStmt; only
			// explicit statement boundaries should appear
			// in the generated code.
			if p.IsStmt() != src.PosIsStmt {
				p = p.WithNotStmt()
				// Calls use the pos attached to v, but copy the statement mark from SSAGenState
			}
			s.SetPos(p)
		} else {
			s.SetPos(s.pp.pos.WithNotStmt())
		}
	}
}

// byXoffset implements sort.Interface for []*ir.Name using Xoffset as the ordering.
type byXoffset []*ir.Name

func (s byXoffset) Len() int           { return len(s) }
func (s byXoffset) Less(i, j int) bool { return s[i].Offset() < s[j].Offset() }
func (s byXoffset) Swap(i, j int)      { s[i], s[j] = s[j], s[i] }

func emitStackObjects(e *ssafn, pp *Progs) {
	var vars []*ir.Name
	for _, n := range e.curfn.Dcl {
		if livenessShouldTrack(n) && n.Addrtaken() {
			vars = append(vars, n)
		}
	}
	if len(vars) == 0 {
		return
	}

	// Sort variables from lowest to highest address.
	sort.Sort(byXoffset(vars))

	// Populate the stack object data.
	// Format must match runtime/stack.go:stackObjectRecord.
	x := e.curfn.LSym.Func().StackObjects
	off := 0
	off = duintptr(x, off, uint64(len(vars)))
	for _, v := range vars {
		// Note: arguments and return values have non-negative Xoffset,
		// in which case the offset is relative to argp.
		// Locals have a negative Xoffset, in which case the offset is relative to varp.
		off = duintptr(x, off, uint64(v.Offset()))
		if !typesym(v.Type()).Siggen() {
			e.Fatalf(v.Pos(), "stack object's type symbol not generated for type %s", v.Type())
		}
		off = dsymptr(x, off, dtypesym(v.Type()), 0)
	}

	// Emit a funcdata pointing at the stack object data.
	p := pp.Prog(obj.AFUNCDATA)
	Addrconst(&p.From, objabi.FUNCDATA_StackObjects)
	p.To.Type = obj.TYPE_MEM
	p.To.Name = obj.NAME_EXTERN
	p.To.Sym = x

	if base.Flag.Live != 0 {
		for _, v := range vars {
			base.WarnfAt(v.Pos(), "stack object %v %s", v, v.Type().String())
		}
	}
}

// genssa appends entries to pp for each instruction in f.
func genssa(f *ssa.Func, pp *Progs) {
	var s SSAGenState

	e := f.Frontend().(*ssafn)

	s.livenessMap = liveness(e, f, pp)
	emitStackObjects(e, pp)

	openDeferInfo := e.curfn.LSym.Func().OpenCodedDeferInfo
	if openDeferInfo != nil {
		// This function uses open-coded defers -- write out the funcdata
		// info that we computed at the end of genssa.
		p := pp.Prog(obj.AFUNCDATA)
		Addrconst(&p.From, objabi.FUNCDATA_OpenCodedDeferInfo)
		p.To.Type = obj.TYPE_MEM
		p.To.Name = obj.NAME_EXTERN
		p.To.Sym = openDeferInfo
	}

	// Remember where each block starts.
	s.bstart = make([]*obj.Prog, f.NumBlocks())
	s.pp = pp
	var progToValue map[*obj.Prog]*ssa.Value
	var progToBlock map[*obj.Prog]*ssa.Block
	var valueToProgAfter []*obj.Prog // The first Prog following computation of a value v; v is visible at this point.
	if f.PrintOrHtmlSSA {
		progToValue = make(map[*obj.Prog]*ssa.Value, f.NumValues())
		progToBlock = make(map[*obj.Prog]*ssa.Block, f.NumBlocks())
		f.Logf("genssa %s\n", f.Name)
		progToBlock[s.pp.next] = f.Blocks[0]
	}

	s.ScratchFpMem = e.scratchFpMem

	if base.Ctxt.Flag_locationlists {
		if cap(f.Cache.ValueToProgAfter) < f.NumValues() {
			f.Cache.ValueToProgAfter = make([]*obj.Prog, f.NumValues())
		}
		valueToProgAfter = f.Cache.ValueToProgAfter[:f.NumValues()]
		for i := range valueToProgAfter {
			valueToProgAfter[i] = nil
		}
	}

	// If the very first instruction is not tagged as a statement,
	// debuggers may attribute it to previous function in program.
	firstPos := src.NoXPos
	for _, v := range f.Entry.Values {
		if v.Pos.IsStmt() == src.PosIsStmt {
			firstPos = v.Pos
			v.Pos = firstPos.WithDefaultStmt()
			break
		}
	}

	// inlMarks has an entry for each Prog that implements an inline mark.
	// It maps from that Prog to the global inlining id of the inlined body
	// which should unwind to this Prog's location.
	var inlMarks map[*obj.Prog]int32
	var inlMarkList []*obj.Prog

	// inlMarksByPos maps from a (column 1) source position to the set of
	// Progs that are in the set above and have that source position.
	var inlMarksByPos map[src.XPos][]*obj.Prog

	// Emit basic blocks
	for i, b := range f.Blocks {
		s.bstart[b.ID] = s.pp.next
		s.lineRunStart = nil

		// Attach a "default" liveness info. Normally this will be
		// overwritten in the Values loop below for each Value. But
		// for an empty block this will be used for its control
		// instruction. We won't use the actual liveness map on a
		// control instruction. Just mark it something that is
		// preemptible, unless this function is "all unsafe".
		s.pp.nextLive = LivenessIndex{-1, allUnsafe(f)}

		// Emit values in block
		thearch.SSAMarkMoves(&s, b)
		for _, v := range b.Values {
			x := s.pp.next
			s.DebugFriendlySetPosFrom(v)

			switch v.Op {
			case ssa.OpInitMem:
				// memory arg needs no code
			case ssa.OpArg:
				// input args need no code
			case ssa.OpSP, ssa.OpSB:
				// nothing to do
			case ssa.OpSelect0, ssa.OpSelect1:
				// nothing to do
			case ssa.OpGetG:
				// nothing to do when there's a g register,
				// and checkLower complains if there's not
			case ssa.OpVarDef, ssa.OpVarLive, ssa.OpKeepAlive, ssa.OpVarKill:
				// nothing to do; already used by liveness
			case ssa.OpPhi:
				CheckLoweredPhi(v)
			case ssa.OpConvert:
				// nothing to do; no-op conversion for liveness
				if v.Args[0].Reg() != v.Reg() {
					v.Fatalf("OpConvert should be a no-op: %s; %s", v.Args[0].LongString(), v.LongString())
				}
			case ssa.OpInlMark:
				p := thearch.Ginsnop(s.pp)
				if inlMarks == nil {
					inlMarks = map[*obj.Prog]int32{}
					inlMarksByPos = map[src.XPos][]*obj.Prog{}
				}
				inlMarks[p] = v.AuxInt32()
				inlMarkList = append(inlMarkList, p)
				pos := v.Pos.AtColumn1()
				inlMarksByPos[pos] = append(inlMarksByPos[pos], p)

			default:
				// Attach this safe point to the next
				// instruction.
				s.pp.nextLive = s.livenessMap.Get(v)

				// Special case for first line in function; move it to the start.
				if firstPos != src.NoXPos {
					s.SetPos(firstPos)
					firstPos = src.NoXPos
				}
				// let the backend handle it
				thearch.SSAGenValue(&s, v)
			}

			if base.Ctxt.Flag_locationlists {
				valueToProgAfter[v.ID] = s.pp.next
			}

			if f.PrintOrHtmlSSA {
				for ; x != s.pp.next; x = x.Link {
					progToValue[x] = v
				}
			}
		}
		// If this is an empty infinite loop, stick a hardware NOP in there so that debuggers are less confused.
		if s.bstart[b.ID] == s.pp.next && len(b.Succs) == 1 && b.Succs[0].Block() == b {
			p := thearch.Ginsnop(s.pp)
			p.Pos = p.Pos.WithIsStmt()
			if b.Pos == src.NoXPos {
				b.Pos = p.Pos // It needs a file, otherwise a no-file non-zero line causes confusion.  See #35652.
				if b.Pos == src.NoXPos {
					b.Pos = pp.Text.Pos // Sometimes p.Pos is empty.  See #35695.
				}
			}
			b.Pos = b.Pos.WithBogusLine() // Debuggers are not good about infinite loops, force a change in line number
		}
		// Emit control flow instructions for block
		var next *ssa.Block
		if i < len(f.Blocks)-1 && base.Flag.N == 0 {
			// If -N, leave next==nil so every block with successors
			// ends in a JMP (except call blocks - plive doesn't like
			// select{send,recv} followed by a JMP call).  Helps keep
			// line numbers for otherwise empty blocks.
			next = f.Blocks[i+1]
		}
		x := s.pp.next
		s.SetPos(b.Pos)
		thearch.SSAGenBlock(&s, b, next)
		if f.PrintOrHtmlSSA {
			for ; x != s.pp.next; x = x.Link {
				progToBlock[x] = b
			}
		}
	}
	if f.Blocks[len(f.Blocks)-1].Kind == ssa.BlockExit {
		// We need the return address of a panic call to
		// still be inside the function in question. So if
		// it ends in a call which doesn't return, add a
		// nop (which will never execute) after the call.
		thearch.Ginsnop(pp)
	}
	if openDeferInfo != nil {
		// When doing open-coded defers, generate a disconnected call to
		// deferreturn and a return. This will be used to during panic
		// recovery to unwind the stack and return back to the runtime.
		s.pp.nextLive = s.livenessMap.deferreturn
		gencallret(pp, Deferreturn)
	}

	if inlMarks != nil {
		// We have some inline marks. Try to find other instructions we're
		// going to emit anyway, and use those instructions instead of the
		// inline marks.
		for p := pp.Text; p != nil; p = p.Link {
			if p.As == obj.ANOP || p.As == obj.AFUNCDATA || p.As == obj.APCDATA || p.As == obj.ATEXT || p.As == obj.APCALIGN || thearch.LinkArch.Family == sys.Wasm {
				// Don't use 0-sized instructions as inline marks, because we need
				// to identify inline mark instructions by pc offset.
				// (Some of these instructions are sometimes zero-sized, sometimes not.
				// We must not use anything that even might be zero-sized.)
				// TODO: are there others?
				continue
			}
			if _, ok := inlMarks[p]; ok {
				// Don't use inline marks themselves. We don't know
				// whether they will be zero-sized or not yet.
				continue
			}
			pos := p.Pos.AtColumn1()
			s := inlMarksByPos[pos]
			if len(s) == 0 {
				continue
			}
			for _, m := range s {
				// We found an instruction with the same source position as
				// some of the inline marks.
				// Use this instruction instead.
				p.Pos = p.Pos.WithIsStmt() // promote position to a statement
				pp.curfn.LSym.Func().AddInlMark(p, inlMarks[m])
				// Make the inline mark a real nop, so it doesn't generate any code.
				m.As = obj.ANOP
				m.Pos = src.NoXPos
				m.From = obj.Addr{}
				m.To = obj.Addr{}
			}
			delete(inlMarksByPos, pos)
		}
		// Any unmatched inline marks now need to be added to the inlining tree (and will generate a nop instruction).
		for _, p := range inlMarkList {
			if p.As != obj.ANOP {
				pp.curfn.LSym.Func().AddInlMark(p, inlMarks[p])
			}
		}
	}

	if base.Ctxt.Flag_locationlists {
		debugInfo := ssa.BuildFuncDebug(base.Ctxt, f, base.Debug.LocationLists > 1, stackOffset)
		e.curfn.DebugInfo = debugInfo
		bstart := s.bstart
		// Note that at this moment, Prog.Pc is a sequence number; it's
		// not a real PC until after assembly, so this mapping has to
		// be done later.
		debugInfo.GetPC = func(b, v ssa.ID) int64 {
			switch v {
			case ssa.BlockStart.ID:
				if b == f.Entry.ID {
					return 0 // Start at the very beginning, at the assembler-generated prologue.
					// this should only happen for function args (ssa.OpArg)
				}
				return bstart[b].Pc
			case ssa.BlockEnd.ID:
				return e.curfn.LSym.Size
			default:
				return valueToProgAfter[v].Pc
			}
		}
	}

	// Resolve branches, and relax DefaultStmt into NotStmt
	for _, br := range s.Branches {
		br.P.To.SetTarget(s.bstart[br.B.ID])
		if br.P.Pos.IsStmt() != src.PosIsStmt {
			br.P.Pos = br.P.Pos.WithNotStmt()
		} else if v0 := br.B.FirstPossibleStmtValue(); v0 != nil && v0.Pos.Line() == br.P.Pos.Line() && v0.Pos.IsStmt() == src.PosIsStmt {
			br.P.Pos = br.P.Pos.WithNotStmt()
		}

	}

	if e.log { // spew to stdout
		filename := ""
		for p := pp.Text; p != nil; p = p.Link {
			if p.Pos.IsKnown() && p.InnermostFilename() != filename {
				filename = p.InnermostFilename()
				f.Logf("# %s\n", filename)
			}

			var s string
			if v, ok := progToValue[p]; ok {
				s = v.String()
			} else if b, ok := progToBlock[p]; ok {
				s = b.String()
			} else {
				s = "   " // most value and branch strings are 2-3 characters long
			}
			f.Logf(" %-6s\t%.5d (%s)\t%s\n", s, p.Pc, p.InnermostLineNumber(), p.InstructionString())
		}
	}
	if f.HTMLWriter != nil { // spew to ssa.html
		var buf bytes.Buffer
		buf.WriteString("<code>")
		buf.WriteString("<dl class=\"ssa-gen\">")
		filename := ""
		for p := pp.Text; p != nil; p = p.Link {
			// Don't spam every line with the file name, which is often huge.
			// Only print changes, and "unknown" is not a change.
			if p.Pos.IsKnown() && p.InnermostFilename() != filename {
				filename = p.InnermostFilename()
				buf.WriteString("<dt class=\"ssa-prog-src\"></dt><dd class=\"ssa-prog\">")
				buf.WriteString(html.EscapeString("# " + filename))
				buf.WriteString("</dd>")
			}

			buf.WriteString("<dt class=\"ssa-prog-src\">")
			if v, ok := progToValue[p]; ok {
				buf.WriteString(v.HTML())
			} else if b, ok := progToBlock[p]; ok {
				buf.WriteString("<b>" + b.HTML() + "</b>")
			}
			buf.WriteString("</dt>")
			buf.WriteString("<dd class=\"ssa-prog\">")
			buf.WriteString(fmt.Sprintf("%.5d <span class=\"l%v line-number\">(%s)</span> %s", p.Pc, p.InnermostLineNumber(), p.InnermostLineNumberHTML(), html.EscapeString(p.InstructionString())))
			buf.WriteString("</dd>")
		}
		buf.WriteString("</dl>")
		buf.WriteString("</code>")
		f.HTMLWriter.WriteColumn("genssa", "genssa", "ssa-prog", buf.String())
	}

	defframe(&s, e)

	f.HTMLWriter.Close()
	f.HTMLWriter = nil
}

func defframe(s *SSAGenState, e *ssafn) {
	pp := s.pp

	frame := Rnd(s.maxarg+e.stksize, int64(Widthreg))
	if thearch.PadFrame != nil {
		frame = thearch.PadFrame(frame)
	}

	// Fill in argument and frame size.
	pp.Text.To.Type = obj.TYPE_TEXTSIZE
	pp.Text.To.Val = int32(Rnd(e.curfn.Type().ArgWidth(), int64(Widthreg)))
	pp.Text.To.Offset = frame

	// Insert code to zero ambiguously live variables so that the
	// garbage collector only sees initialized values when it
	// looks for pointers.
	p := pp.Text
	var lo, hi int64

	// Opaque state for backend to use. Current backends use it to
	// keep track of which helper registers have been zeroed.
	var state uint32

	// Iterate through declarations. They are sorted in decreasing Xoffset order.
	for _, n := range e.curfn.Dcl {
		if !n.Needzero() {
			continue
		}
		if n.Class() != ir.PAUTO {
			e.Fatalf(n.Pos(), "needzero class %d", n.Class())
		}
		if n.Type().Size()%int64(Widthptr) != 0 || n.Offset()%int64(Widthptr) != 0 || n.Type().Size() == 0 {
			e.Fatalf(n.Pos(), "var %L has size %d offset %d", n, n.Type().Size(), n.Offset())
		}

		if lo != hi && n.Offset()+n.Type().Size() >= lo-int64(2*Widthreg) {
			// Merge with range we already have.
			lo = n.Offset()
			continue
		}

		// Zero old range
		p = thearch.ZeroRange(pp, p, frame+lo, hi-lo, &state)

		// Set new range.
		lo = n.Offset()
		hi = lo + n.Type().Size()
	}

	// Zero final range.
	thearch.ZeroRange(pp, p, frame+lo, hi-lo, &state)
}

// For generating consecutive jump instructions to model a specific branching
type IndexJump struct {
	Jump  obj.As
	Index int
}

func (s *SSAGenState) oneJump(b *ssa.Block, jump *IndexJump) {
	p := s.Br(jump.Jump, b.Succs[jump.Index].Block())
	p.Pos = b.Pos
}

// CombJump generates combinational instructions (2 at present) for a block jump,
// thereby the behaviour of non-standard condition codes could be simulated
func (s *SSAGenState) CombJump(b, next *ssa.Block, jumps *[2][2]IndexJump) {
	switch next {
	case b.Succs[0].Block():
		s.oneJump(b, &jumps[0][0])
		s.oneJump(b, &jumps[0][1])
	case b.Succs[1].Block():
		s.oneJump(b, &jumps[1][0])
		s.oneJump(b, &jumps[1][1])
	default:
		var q *obj.Prog
		if b.Likely != ssa.BranchUnlikely {
			s.oneJump(b, &jumps[1][0])
			s.oneJump(b, &jumps[1][1])
			q = s.Br(obj.AJMP, b.Succs[1].Block())
		} else {
			s.oneJump(b, &jumps[0][0])
			s.oneJump(b, &jumps[0][1])
			q = s.Br(obj.AJMP, b.Succs[0].Block())
		}
		q.Pos = b.Pos
	}
}

// AddAux adds the offset in the aux fields (AuxInt and Aux) of v to a.
func AddAux(a *obj.Addr, v *ssa.Value) {
	AddAux2(a, v, v.AuxInt)
}
func AddAux2(a *obj.Addr, v *ssa.Value, offset int64) {
	if a.Type != obj.TYPE_MEM && a.Type != obj.TYPE_ADDR {
		v.Fatalf("bad AddAux addr %v", a)
	}
	// add integer offset
	a.Offset += offset

	// If no additional symbol offset, we're done.
	if v.Aux == nil {
		return
	}
	// Add symbol's offset from its base register.
	switch n := v.Aux.(type) {
	case *ssa.AuxCall:
		a.Name = obj.NAME_EXTERN
		a.Sym = n.Fn
	case *obj.LSym:
		a.Name = obj.NAME_EXTERN
		a.Sym = n
	case *ir.Name:
		if n.Class() == ir.PPARAM || n.Class() == ir.PPARAMOUT {
			a.Name = obj.NAME_PARAM
			a.Sym = ir.Orig(n).Sym().Linksym()
			a.Offset += n.Offset()
			break
		}
		a.Name = obj.NAME_AUTO
		a.Sym = n.Sym().Linksym()
		a.Offset += n.Offset()
	default:
		v.Fatalf("aux in %s not implemented %#v", v, v.Aux)
	}
}

// extendIndex extends v to a full int width.
// panic with the given kind if v does not fit in an int (only on 32-bit archs).
func (s *state) extendIndex(idx, len *ssa.Value, kind ssa.BoundsKind, bounded bool) *ssa.Value {
	size := idx.Type.Size()
	if size == s.config.PtrSize {
		return idx
	}
	if size > s.config.PtrSize {
		// truncate 64-bit indexes on 32-bit pointer archs. Test the
		// high word and branch to out-of-bounds failure if it is not 0.
		var lo *ssa.Value
		if idx.Type.IsSigned() {
			lo = s.newValue1(ssa.OpInt64Lo, types.Types[types.TINT], idx)
		} else {
			lo = s.newValue1(ssa.OpInt64Lo, types.Types[types.TUINT], idx)
		}
		if bounded || base.Flag.B != 0 {
			return lo
		}
		bNext := s.f.NewBlock(ssa.BlockPlain)
		bPanic := s.f.NewBlock(ssa.BlockExit)
		hi := s.newValue1(ssa.OpInt64Hi, types.Types[types.TUINT32], idx)
		cmp := s.newValue2(ssa.OpEq32, types.Types[types.TBOOL], hi, s.constInt32(types.Types[types.TUINT32], 0))
		if !idx.Type.IsSigned() {
			switch kind {
			case ssa.BoundsIndex:
				kind = ssa.BoundsIndexU
			case ssa.BoundsSliceAlen:
				kind = ssa.BoundsSliceAlenU
			case ssa.BoundsSliceAcap:
				kind = ssa.BoundsSliceAcapU
			case ssa.BoundsSliceB:
				kind = ssa.BoundsSliceBU
			case ssa.BoundsSlice3Alen:
				kind = ssa.BoundsSlice3AlenU
			case ssa.BoundsSlice3Acap:
				kind = ssa.BoundsSlice3AcapU
			case ssa.BoundsSlice3B:
				kind = ssa.BoundsSlice3BU
			case ssa.BoundsSlice3C:
				kind = ssa.BoundsSlice3CU
			}
		}
		b := s.endBlock()
		b.Kind = ssa.BlockIf
		b.SetControl(cmp)
		b.Likely = ssa.BranchLikely
		b.AddEdgeTo(bNext)
		b.AddEdgeTo(bPanic)

		s.startBlock(bPanic)
		mem := s.newValue4I(ssa.OpPanicExtend, types.TypeMem, int64(kind), hi, lo, len, s.mem())
		s.endBlock().SetControl(mem)
		s.startBlock(bNext)

		return lo
	}

	// Extend value to the required size
	var op ssa.Op
	if idx.Type.IsSigned() {
		switch 10*size + s.config.PtrSize {
		case 14:
			op = ssa.OpSignExt8to32
		case 18:
			op = ssa.OpSignExt8to64
		case 24:
			op = ssa.OpSignExt16to32
		case 28:
			op = ssa.OpSignExt16to64
		case 48:
			op = ssa.OpSignExt32to64
		default:
			s.Fatalf("bad signed index extension %s", idx.Type)
		}
	} else {
		switch 10*size + s.config.PtrSize {
		case 14:
			op = ssa.OpZeroExt8to32
		case 18:
			op = ssa.OpZeroExt8to64
		case 24:
			op = ssa.OpZeroExt16to32
		case 28:
			op = ssa.OpZeroExt16to64
		case 48:
			op = ssa.OpZeroExt32to64
		default:
			s.Fatalf("bad unsigned index extension %s", idx.Type)
		}
	}
	return s.newValue1(op, types.Types[types.TINT], idx)
}

// CheckLoweredPhi checks that regalloc and stackalloc correctly handled phi values.
// Called during ssaGenValue.
func CheckLoweredPhi(v *ssa.Value) {
	if v.Op != ssa.OpPhi {
		v.Fatalf("CheckLoweredPhi called with non-phi value: %v", v.LongString())
	}
	if v.Type.IsMemory() {
		return
	}
	f := v.Block.Func
	loc := f.RegAlloc[v.ID]
	for _, a := range v.Args {
		if aloc := f.RegAlloc[a.ID]; aloc != loc { // TODO: .Equal() instead?
			v.Fatalf("phi arg at different location than phi: %v @ %s, but arg %v @ %s\n%s\n", v, loc, a, aloc, v.Block.Func)
		}
	}
}

// CheckLoweredGetClosurePtr checks that v is the first instruction in the function's entry block.
// The output of LoweredGetClosurePtr is generally hardwired to the correct register.
// That register contains the closure pointer on closure entry.
func CheckLoweredGetClosurePtr(v *ssa.Value) {
	entry := v.Block.Func.Entry
	if entry != v.Block || entry.Values[0] != v {
		base.Fatalf("in %s, badly placed LoweredGetClosurePtr: %v %v", v.Block.Func.Name, v.Block, v)
	}
}

// AutoVar returns a *Node and int64 representing the auto variable and offset within it
// where v should be spilled.
func AutoVar(v *ssa.Value) (ir.Node, int64) {
	loc := v.Block.Func.RegAlloc[v.ID].(ssa.LocalSlot)
	if v.Type.Size() > loc.Type.Size() {
		v.Fatalf("spill/restore type %s doesn't fit in slot type %s", v.Type, loc.Type)
	}
	return loc.N, loc.Off
}

func AddrAuto(a *obj.Addr, v *ssa.Value) {
	n, off := AutoVar(v)
	a.Type = obj.TYPE_MEM
	a.Sym = n.Sym().Linksym()
	a.Reg = int16(thearch.REGSP)
	a.Offset = n.Offset() + off
	if n.Class() == ir.PPARAM || n.Class() == ir.PPARAMOUT {
		a.Name = obj.NAME_PARAM
	} else {
		a.Name = obj.NAME_AUTO
	}
}

func (s *SSAGenState) AddrScratch(a *obj.Addr) {
	if s.ScratchFpMem == nil {
		panic("no scratch memory available; forgot to declare usesScratch for Op?")
	}
	a.Type = obj.TYPE_MEM
	a.Name = obj.NAME_AUTO
	a.Sym = s.ScratchFpMem.Sym().Linksym()
	a.Reg = int16(thearch.REGSP)
	a.Offset = s.ScratchFpMem.Offset()
}

// Call returns a new CALL instruction for the SSA value v.
// It uses PrepareCall to prepare the call.
func (s *SSAGenState) Call(v *ssa.Value) *obj.Prog {
	pPosIsStmt := s.pp.pos.IsStmt() // The statement-ness fo the call comes from ssaGenState
	s.PrepareCall(v)

	p := s.Prog(obj.ACALL)
	if pPosIsStmt == src.PosIsStmt {
		p.Pos = v.Pos.WithIsStmt()
	} else {
		p.Pos = v.Pos.WithNotStmt()
	}
	if sym, ok := v.Aux.(*ssa.AuxCall); ok && sym.Fn != nil {
		p.To.Type = obj.TYPE_MEM
		p.To.Name = obj.NAME_EXTERN
		p.To.Sym = sym.Fn
	} else {
		// TODO(mdempsky): Can these differences be eliminated?
		switch thearch.LinkArch.Family {
		case sys.AMD64, sys.I386, sys.PPC64, sys.RISCV64, sys.S390X, sys.Wasm:
			p.To.Type = obj.TYPE_REG
		case sys.ARM, sys.ARM64, sys.MIPS, sys.MIPS64:
			p.To.Type = obj.TYPE_MEM
		default:
			base.Fatalf("unknown indirect call family")
		}
		p.To.Reg = v.Args[0].Reg()
	}
	return p
}

// PrepareCall prepares to emit a CALL instruction for v and does call-related bookkeeping.
// It must be called immediately before emitting the actual CALL instruction,
// since it emits PCDATA for the stack map at the call (calls are safe points).
func (s *SSAGenState) PrepareCall(v *ssa.Value) {
	idx := s.livenessMap.Get(v)
	if !idx.StackMapValid() {
		// See Liveness.hasStackMap.
		if sym, ok := v.Aux.(*ssa.AuxCall); !ok || !(sym.Fn == typedmemclr || sym.Fn == typedmemmove) {
			base.Fatalf("missing stack map index for %v", v.LongString())
		}
	}

	call, ok := v.Aux.(*ssa.AuxCall)

	if ok && call.Fn == Deferreturn {
		// Deferred calls will appear to be returning to
		// the CALL deferreturn(SB) that we are about to emit.
		// However, the stack trace code will show the line
		// of the instruction byte before the return PC.
		// To avoid that being an unrelated instruction,
		// insert an actual hardware NOP that will have the right line number.
		// This is different from obj.ANOP, which is a virtual no-op
		// that doesn't make it into the instruction stream.
		thearch.Ginsnopdefer(s.pp)
	}

	if ok {
		// Record call graph information for nowritebarrierrec
		// analysis.
		if nowritebarrierrecCheck != nil {
			nowritebarrierrecCheck.recordCall(s.pp.curfn, call.Fn, v.Pos)
		}
	}

	if s.maxarg < v.AuxInt {
		s.maxarg = v.AuxInt
	}
}

// UseArgs records the fact that an instruction needs a certain amount of
// callee args space for its use.
func (s *SSAGenState) UseArgs(n int64) {
	if s.maxarg < n {
		s.maxarg = n
	}
}

// fieldIdx finds the index of the field referred to by the ODOT node n.
func fieldIdx(n ir.Node) int {
	t := n.Left().Type()
	f := n.Sym()
	if !t.IsStruct() {
		panic("ODOT's LHS is not a struct")
	}

	var i int
	for _, t1 := range t.Fields().Slice() {
		if t1.Sym != f {
			i++
			continue
		}
		if t1.Offset != n.Offset() {
			panic("field offset doesn't match")
		}
		return i
	}
	panic(fmt.Sprintf("can't find field in expr %v\n", n))

	// TODO: keep the result of this function somewhere in the ODOT Node
	// so we don't have to recompute it each time we need it.
}

// ssafn holds frontend information about a function that the backend is processing.
// It also exports a bunch of compiler services for the ssa backend.
type ssafn struct {
	curfn        *ir.Func
	strings      map[string]*obj.LSym // map from constant string to data symbols
	scratchFpMem ir.Node              // temp for floating point register / memory moves on some architectures
	stksize      int64                // stack size for current frame
	stkptrsize   int64                // prefix of stack containing pointers
	log          bool                 // print ssa debug to the stdout
}

// StringData returns a symbol which
// is the data component of a global string constant containing s.
func (e *ssafn) StringData(s string) *obj.LSym {
	if aux, ok := e.strings[s]; ok {
		return aux
	}
	if e.strings == nil {
		e.strings = make(map[string]*obj.LSym)
	}
	data := stringsym(e.curfn.Pos(), s)
	e.strings[s] = data
	return data
}

func (e *ssafn) Auto(pos src.XPos, t *types.Type) *ir.Name {
	return tempAt(pos, e.curfn, t) // Note: adds new auto to e.curfn.Func.Dcl list
}

func (e *ssafn) SplitString(name ssa.LocalSlot) (ssa.LocalSlot, ssa.LocalSlot) {
	ptrType := types.NewPtr(types.Types[types.TUINT8])
	lenType := types.Types[types.TINT]
	// Split this string up into two separate variables.
	p := e.SplitSlot(&name, ".ptr", 0, ptrType)
	l := e.SplitSlot(&name, ".len", ptrType.Size(), lenType)
	return p, l
}

func (e *ssafn) SplitInterface(name ssa.LocalSlot) (ssa.LocalSlot, ssa.LocalSlot) {
	n := name.N
	u := types.Types[types.TUINTPTR]
	t := types.NewPtr(types.Types[types.TUINT8])
	// Split this interface up into two separate variables.
	f := ".itab"
	if n.Type().IsEmptyInterface() {
		f = ".type"
	}
	c := e.SplitSlot(&name, f, 0, u) // see comment in plive.go:onebitwalktype1.
	d := e.SplitSlot(&name, ".data", u.Size(), t)
	return c, d
}

func (e *ssafn) SplitSlice(name ssa.LocalSlot) (ssa.LocalSlot, ssa.LocalSlot, ssa.LocalSlot) {
	ptrType := types.NewPtr(name.Type.Elem())
	lenType := types.Types[types.TINT]
	p := e.SplitSlot(&name, ".ptr", 0, ptrType)
	l := e.SplitSlot(&name, ".len", ptrType.Size(), lenType)
	c := e.SplitSlot(&name, ".cap", ptrType.Size()+lenType.Size(), lenType)
	return p, l, c
}

func (e *ssafn) SplitComplex(name ssa.LocalSlot) (ssa.LocalSlot, ssa.LocalSlot) {
	s := name.Type.Size() / 2
	var t *types.Type
	if s == 8 {
		t = types.Types[types.TFLOAT64]
	} else {
		t = types.Types[types.TFLOAT32]
	}
	r := e.SplitSlot(&name, ".real", 0, t)
	i := e.SplitSlot(&name, ".imag", t.Size(), t)
	return r, i
}

func (e *ssafn) SplitInt64(name ssa.LocalSlot) (ssa.LocalSlot, ssa.LocalSlot) {
	var t *types.Type
	if name.Type.IsSigned() {
		t = types.Types[types.TINT32]
	} else {
		t = types.Types[types.TUINT32]
	}
	if thearch.LinkArch.ByteOrder == binary.BigEndian {
		return e.SplitSlot(&name, ".hi", 0, t), e.SplitSlot(&name, ".lo", t.Size(), types.Types[types.TUINT32])
	}
	return e.SplitSlot(&name, ".hi", t.Size(), t), e.SplitSlot(&name, ".lo", 0, types.Types[types.TUINT32])
}

func (e *ssafn) SplitStruct(name ssa.LocalSlot, i int) ssa.LocalSlot {
	st := name.Type
	// Note: the _ field may appear several times.  But
	// have no fear, identically-named but distinct Autos are
	// ok, albeit maybe confusing for a debugger.
	return e.SplitSlot(&name, "."+st.FieldName(i), st.FieldOff(i), st.FieldType(i))
}

func (e *ssafn) SplitArray(name ssa.LocalSlot) ssa.LocalSlot {
	n := name.N
	at := name.Type
	if at.NumElem() != 1 {
		e.Fatalf(n.Pos(), "bad array size")
	}
	et := at.Elem()
	return e.SplitSlot(&name, "[0]", 0, et)
}

func (e *ssafn) DerefItab(it *obj.LSym, offset int64) *obj.LSym {
	return itabsym(it, offset)
}

// SplitSlot returns a slot representing the data of parent starting at offset.
func (e *ssafn) SplitSlot(parent *ssa.LocalSlot, suffix string, offset int64, t *types.Type) ssa.LocalSlot {
	node := parent.N

	if node.Class() != ir.PAUTO || node.Name().Addrtaken() {
		// addressed things and non-autos retain their parents (i.e., cannot truly be split)
		return ssa.LocalSlot{N: node, Type: t, Off: parent.Off + offset}
	}

	s := &types.Sym{Name: node.Sym().Name + suffix, Pkg: types.LocalPkg}
	n := ir.NewNameAt(parent.N.Pos(), s)
	s.Def = n
	ir.AsNode(s.Def).Name().SetUsed(true)
	n.SetType(t)
	n.SetClass(ir.PAUTO)
	n.SetEsc(EscNever)
	n.Curfn = e.curfn
	e.curfn.Dcl = append(e.curfn.Dcl, n)
	dowidth(t)
	return ssa.LocalSlot{N: n, Type: t, Off: 0, SplitOf: parent, SplitOffset: offset}
}

func (e *ssafn) CanSSA(t *types.Type) bool {
	return canSSAType(t)
}

func (e *ssafn) Line(pos src.XPos) string {
	return base.FmtPos(pos)
}

// Log logs a message from the compiler.
func (e *ssafn) Logf(msg string, args ...interface{}) {
	if e.log {
		fmt.Printf(msg, args...)
	}
}

func (e *ssafn) Log() bool {
	return e.log
}

// Fatal reports a compiler error and exits.
func (e *ssafn) Fatalf(pos src.XPos, msg string, args ...interface{}) {
	base.Pos = pos
	nargs := append([]interface{}{ir.FuncName(e.curfn)}, args...)
	base.Fatalf("'%s': "+msg, nargs...)
}

// Warnl reports a "warning", which is usually flag-triggered
// logging output for the benefit of tests.
func (e *ssafn) Warnl(pos src.XPos, fmt_ string, args ...interface{}) {
	base.WarnfAt(pos, fmt_, args...)
}

func (e *ssafn) Debug_checknil() bool {
	return base.Debug.Nil != 0
}

func (e *ssafn) UseWriteBarrier() bool {
	return base.Flag.WB
}

func (e *ssafn) Syslook(name string) *obj.LSym {
	switch name {
	case "goschedguarded":
		return goschedguarded
	case "writeBarrier":
		return writeBarrier
	case "gcWriteBarrier":
		return gcWriteBarrier
	case "typedmemmove":
		return typedmemmove
	case "typedmemclr":
		return typedmemclr
	}
	e.Fatalf(src.NoXPos, "unknown Syslook func %v", name)
	return nil
}

func (e *ssafn) SetWBPos(pos src.XPos) {
	e.curfn.SetWBPos(pos)
}

func (e *ssafn) MyImportPath() string {
	return base.Ctxt.Pkgpath
}

func clobberBase(n ir.Node) ir.Node {
	if n.Op() == ir.ODOT && n.Left().Type().NumFields() == 1 {
		return clobberBase(n.Left())
	}
	if n.Op() == ir.OINDEX && n.Left().Type().IsArray() && n.Left().Type().NumElem() == 1 {
		return clobberBase(n.Left())
	}
	return n
}<|MERGE_RESOLUTION|>--- conflicted
+++ resolved
@@ -966,10 +966,6 @@
 	return s.newValue2(op, t, arg0, arg1)
 }
 
-<<<<<<< HEAD
-func (s *state) instrument(t *types.Type, addr *ssa.Value, wr bool) {
-	if !s.curfn.InstrumentBody() {
-=======
 type instrumentKind uint8
 
 const (
@@ -986,7 +982,7 @@
 // If it is instrumenting for MSAN and t is a struct type, it instruments
 // operation for each field, instead of for the whole struct.
 func (s *state) instrumentFields(t *types.Type, addr *ssa.Value, kind instrumentKind) {
-	if !flag_msan || !t.IsStruct() {
+	if !base.Flag.MSan || !t.IsStruct() {
 		s.instrument(t, addr, kind)
 		return
 	}
@@ -1000,7 +996,7 @@
 }
 
 func (s *state) instrumentMove(t *types.Type, dst, src *ssa.Value) {
-	if flag_msan {
+	if base.Flag.MSan {
 		s.instrument2(t, dst, src, instrumentMove)
 	} else {
 		s.instrument(t, src, instrumentRead)
@@ -1009,8 +1005,7 @@
 }
 
 func (s *state) instrument2(t *types.Type, addr, addr2 *ssa.Value, kind instrumentKind) {
-	if !s.curfn.Func.InstrumentBody() {
->>>>>>> 6c64b6db
+	if !s.curfn.Func().InstrumentBody() {
 		return
 	}
 
@@ -1026,21 +1021,15 @@
 	var fn *obj.LSym
 	needWidth := false
 
-<<<<<<< HEAD
-	if base.Flag.MSan {
-		fn = msanread
-		if wr {
-=======
 	if addr2 != nil && kind != instrumentMove {
 		panic("instrument2: non-nil addr2 for non-move instrumentation")
 	}
 
-	if flag_msan {
+	if base.Flag.MSan {
 		switch kind {
 		case instrumentRead:
 			fn = msanread
 		case instrumentWrite:
->>>>>>> 6c64b6db
 			fn = msanwrite
 		case instrumentMove:
 			fn = msanmove
